--- conflicted
+++ resolved
@@ -12,9 +12,9 @@
 
 
 /**********************************************************************************
- *
+ * 
  * Unit tests for the ACC client
- *
+ * 
  *********************************************************************************/
 
 const sdk = require('../src/index.js');
@@ -24,71 +24,69 @@
 const { HttpError } = require('../src/transport.js');
 const { Cipher } = require('../src/crypto.js');
 const { EntityAccessor } = require('../src/entityAccessor.js');
-const { JSDOM } = require('jsdom');
-const dom = new JSDOM()
 
 describe('ACC Client', function () {
 
-  describe('Init', function () {
-    it('Should create client', async function () {
-      const client = await Mock.makeClient();
-      const NLWS = client.NLWS;
-      expect(NLWS).toBeTruthy();
-      expect(client.isLogged()).toBe(false);
-    });
-
-    it('Create client with invalid parameters', () => {
-      // No 4th parameter should be ok
-      expect(new Client(sdk, ConnectionParameters.ofUserAndPassword("http://acc-sdk:8080", "admin", "admin"))).not.toBeFalsy();
-      // Object litteral is ok too
-      expect(new Client(sdk, ConnectionParameters.ofUserAndPassword("http://acc-sdk:8080", "admin", "admin"), {})).not.toBeFalsy();
-      expect(new Client(sdk, ConnectionParameters.ofUserAndPassword("http://acc-sdk:8080", "admin", "admin"), { representation: "BadgerFish" })).not.toBeFalsy();
-      expect(new Client(sdk, ConnectionParameters.ofUserAndPassword("http://acc-sdk:8080", "admin", "admin"), { dummy: 1 })).not.toBeFalsy();
-      // Boolean is not ok
-      expect(() => { new Client(sdk, ConnectionParameters.ofUserAndPassword("http://acc-sdk:8080", "admin", "admin", true)); }).toThrow("An object litteral is expected");
-      expect(() => { new Client(sdk, ConnectionParameters.ofUserAndPassword("http://acc-sdk:8080", "admin", "admin", false)); }).toThrow("An object litteral is expected");
-      expect(() => { new Client(sdk, ConnectionParameters.ofUserAndPassword("http://acc-sdk:8080", "admin", "admin", "BadgerFish")); }).toThrow("An object litteral is expected");
-      // Invalid representation is not ok
-      expect(() => { new Client(sdk, ConnectionParameters.ofUserAndPassword("http://acc-sdk:8080", "admin", "admin", { representation: "Hello" })); }).toThrow("Invalid representation");
-    });
-
-    it('Should logon and logoff', async () => {
-      const client = await Mock.makeClient();
-      client._transport.mockReturnValueOnce(Mock.LOGON_RESPONSE);
-      client._transport.mockReturnValueOnce(Mock.LOGOFF_RESPONSE);
-      await client.NLWS.xtkSession.logon();
-      expect(client.isLogged()).toBe(true);
-      var sessionInfoXml = client.getSessionInfo("xml");
-      expect(DomUtil.findElement(sessionInfoXml, "serverInfo", true).getAttribute("buildNumber")).toBe("9219");
-      await client.NLWS.xtkSession.logoff();
-      expect(client.isLogged()).toBe(false);
-    });
-
-    it('Should logon and logoff with traces', async () => {
-      const client = await Mock.makeClient();
-      const logs = await Mock.withMockConsole(async () => {
-        client.traceAPICalls(true);
-        client._transport.mockReturnValueOnce(Mock.LOGON_RESPONSE);
-        client._transport.mockReturnValueOnce(Mock.LOGOFF_RESPONSE);
-        await client.NLWS.xtkSession.logon();
-        expect(client.isLogged()).toBe(true);
-        var sessionInfoXml = client.getSessionInfo("xml");
-        expect(DomUtil.findElement(sessionInfoXml, "serverInfo", true).getAttribute("buildNumber")).toBe("9219");
-        await client.NLWS.xtkSession.logoff();
-        expect(client.isLogged()).toBe(false);
-      })
-      expect(logs.length).toBe(4);
-      expect(logs[0]).toMatch(/SOAP.*request.*Logon/is)
-      expect(logs[1]).toMatch(/SOAP.*response.*LogonResponse/is)
-      expect(logs[2]).toMatch(/SOAP.*request.*Logoff/is)
-      expect(logs[3]).toMatch(/SOAP.*response.*LogoffResponse/is)
-    });
-
-    it('Should fail with traces', async () => {
-      const client = await Mock.makeClient();
-      const logs = await Mock.withMockConsole(async () => {
-        client.traceAPICalls(true);
-        client._transport.mockReturnValueOnce(Promise.resolve(`<?xml version='1.0' encoding='UTF-8'?>
+    describe('Init', function () {
+        it('Should create client', async function () {
+            const client = await Mock.makeClient();
+            const NLWS = client.NLWS;
+            expect(NLWS).toBeTruthy();
+            expect(client.isLogged()).toBe(false);
+        });
+
+        it('Create client with invalid parameters', () => {
+            // No 4th parameter should be ok
+            expect(new Client(sdk, ConnectionParameters.ofUserAndPassword("http://acc-sdk:8080", "admin", "admin"))).not.toBeFalsy();
+            // Object litteral is ok too
+            expect(new Client(sdk, ConnectionParameters.ofUserAndPassword("http://acc-sdk:8080", "admin", "admin"), {})).not.toBeFalsy();
+            expect(new Client(sdk, ConnectionParameters.ofUserAndPassword("http://acc-sdk:8080", "admin", "admin"), { representation: "BadgerFish" })).not.toBeFalsy();
+            expect(new Client(sdk, ConnectionParameters.ofUserAndPassword("http://acc-sdk:8080", "admin", "admin"), { dummy: 1 })).not.toBeFalsy();
+            // Boolean is not ok
+            expect(() => { new Client(sdk, ConnectionParameters.ofUserAndPassword("http://acc-sdk:8080", "admin", "admin", true)); }).toThrow("An object litteral is expected");
+            expect(() => { new Client(sdk, ConnectionParameters.ofUserAndPassword("http://acc-sdk:8080", "admin", "admin", false)); }).toThrow("An object litteral is expected");
+            expect(() => { new Client(sdk, ConnectionParameters.ofUserAndPassword("http://acc-sdk:8080", "admin", "admin", "BadgerFish")); }).toThrow("An object litteral is expected");
+            // Invalid representation is not ok
+            expect(() => { new Client(sdk, ConnectionParameters.ofUserAndPassword("http://acc-sdk:8080", "admin", "admin", { representation: "Hello" })); }).toThrow("Invalid representation");
+        });
+
+        it('Should logon and logoff', async () => {
+            const client = await Mock.makeClient();
+            client._transport.mockReturnValueOnce(Mock.LOGON_RESPONSE);
+            client._transport.mockReturnValueOnce(Mock.LOGOFF_RESPONSE);
+            await client.NLWS.xtkSession.logon();
+            expect(client.isLogged()).toBe(true);
+            var sessionInfoXml = client.getSessionInfo("xml");
+            expect(DomUtil.findElement(sessionInfoXml, "serverInfo", true).getAttribute("buildNumber")).toBe("9219");
+            await client.NLWS.xtkSession.logoff();
+            expect(client.isLogged()).toBe(false);
+        });
+
+        it('Should logon and logoff with traces', async () => {
+            const client = await Mock.makeClient();
+            const logs = await Mock.withMockConsole(async () => {
+                client.traceAPICalls(true);
+                client._transport.mockReturnValueOnce(Mock.LOGON_RESPONSE);
+                client._transport.mockReturnValueOnce(Mock.LOGOFF_RESPONSE);
+                await client.NLWS.xtkSession.logon();
+                expect(client.isLogged()).toBe(true);
+                var sessionInfoXml = client.getSessionInfo("xml");
+                expect(DomUtil.findElement(sessionInfoXml, "serverInfo", true).getAttribute("buildNumber")).toBe("9219");
+                await client.NLWS.xtkSession.logoff();
+                expect(client.isLogged()).toBe(false);    
+            })
+            expect(logs.length).toBe(4);
+            expect(logs[0]).toMatch(/SOAP.*request.*Logon/is)
+            expect(logs[1]).toMatch(/SOAP.*response.*LogonResponse/is)
+            expect(logs[2]).toMatch(/SOAP.*request.*Logoff/is)
+            expect(logs[3]).toMatch(/SOAP.*response.*LogoffResponse/is)
+        });
+
+        it('Should fail with traces', async () => {
+            const client = await Mock.makeClient();
+            const logs = await Mock.withMockConsole(async () => {
+                client.traceAPICalls(true);
+                client._transport.mockReturnValueOnce(Promise.resolve(`<?xml version='1.0' encoding='UTF-8'?>
                 <SOAP-ENV:Envelope xmlns:xsd='http://www.w3.org/2001/XMLSchema' xmlns:xsi='http://www.w3.org/2001/XMLSchema-instance' xmlns:SOAP-ENV='http://schemas.xmlsoap.org/soap/envelope/' xmlns:ns='http://xml.apache.org/xml-soap'>
                     <SOAP-ENV:Body>
                         <SOAP-ENV:Fault>
@@ -98,246 +96,246 @@
                         </SOAP-ENV:Fault>
                     </SOAP-ENV:Body>
                 </SOAP-ENV:Envelope>`));
-        await expect(client.NLWS.xtkSession.logon()).rejects.toMatchObject({ errorCode: "XXX-000000" });
-      });
-      expect(logs.length).toBe(2);
-      expect(logs[0]).toMatch(/SOAP.*request.*Logon/is)
-      expect(logs[1]).toMatch(/SOAP.*failure.*500.*XXX-000000/is)
+                await expect(client.NLWS.xtkSession.logon()).rejects.toMatchObject({ errorCode: "XXX-000000" });
+            });
+            expect(logs.length).toBe(2);
+            expect(logs[0]).toMatch(/SOAP.*request.*Logon/is)
+            expect(logs[1]).toMatch(/SOAP.*failure.*500.*XXX-000000/is)
+        });
+
+        it('Should logon and logoff (remember me)', async () => {
+            const client = await Mock.makeClient({ rememberMe: true });
+
+            client._transport.mockReturnValueOnce(Mock.LOGON_RESPONSE);
+            await client.NLWS.xtkSession.logon();
+            expect(client.isLogged()).toBe(true);
+            var sessionInfoXml = client.getSessionInfo("xml");
+            expect(DomUtil.findElement(sessionInfoXml, "serverInfo", true).getAttribute("buildNumber")).toBe("9219");
+
+            client._transport.mockReturnValueOnce(Mock.LOGOFF_RESPONSE);
+            await client.NLWS.xtkSession.logoff();
+            expect(client.isLogged()).toBe(false);
+        });
+
+        it("Should support multiple logoff", async () => {
+            const client = await Mock.makeClient();
+            await client.NLWS.xtkSession.logoff();
+            expect(client.isLogged()).toBe(false);
+            await client.NLWS.xtkSession.logoff();
+            expect(client.isLogged()).toBe(false)
+        });
+
+        it('Should fail to call if unlogged', async () => {
+            const client = await Mock.makeClient();
+            await expect(client.getSchema("nms:recipient")).rejects.toMatchObject({ errorCode: "SDK-000010" });
+        });
+
+        it('Should fail if logon does not return a session token', async () => {
+            const client = await Mock.makeClient();
+            client._transport.mockReturnValueOnce(Mock.LOGON_RESPONSE_NO_SESSIONTOKEN);
+            await expect(client.NLWS.xtkSession.logon()).rejects.toMatchObject({ errorCode: "SDK-000007" });
+            expect(client.isLogged()).toBe(false);
+        });
+
+        it('Should fail if logon does not return a security token', async () => {
+            const client = await Mock.makeClient();
+            client._transport.mockReturnValueOnce(Mock.LOGON_RESPONSE_NO_SECURITYTOKEN);
+            await expect(client.NLWS.xtkSession.logon()).rejects.toMatchObject({ errorCode: "SDK-000007" });
+            expect(client.isLogged()).toBe(false);
+        });
+
+        it('Should logon with dummy cookie', async () => {
+            /* eslint no-global-assign: "off" */
+            document = {};
+            const client = await Mock.makeClient();
+            client._transport.mockReturnValueOnce(Mock.LOGON_RESPONSE);
+            await client.NLWS.xtkSession.logon();
+            expect(client.isLogged()).toBe(true);
+            var sessionInfoXml = client.getSessionInfo("xml");
+            expect(DomUtil.findElement(sessionInfoXml, "serverInfo", true).getAttribute("buildNumber")).toBe("9219");
+            client._transport.mockReturnValueOnce(Mock.LOGOFF_RESPONSE);
+            await client.NLWS.xtkSession.logoff();
+            expect(client.isLogged()).toBe(false);
+            document = undefined;
+        });
+
+        it('Should fail if Logon does not return an UserInfo struture', async () => {
+            const client = await Mock.makeClient();
+            client._transport.mockReturnValueOnce(Mock.LOGON_RESPONSE_NO_USERINFO);
+            await expect(client.NLWS.xtkSession.logon()).rejects.toMatchObject({ errorCode: "SDK-000007" });
+            expect(client.isLogged()).toBe(false);
+        });
+
+        it('Should fail with invalid credentials type', async () => {
+            const client = await Mock.makeClient();
+            client._connectionParameters._credentials._type = "Dummy";
+            await expect(client.logon()).rejects.toMatchObject({ errorCode: 'SDK-000000' });
+        })
+
+        it('Should not crash if calling isLogged on uninitialized client', () => {
+            const client = new Client(sdk, { _options: {} });
+            expect(client.isLogged()).toBeFalsy();
+        })
     });
 
-    it('Should logon and logoff (remember me)', async () => {
-      const client = await Mock.makeClient({ rememberMe: true });
-
-      client._transport.mockReturnValueOnce(Mock.LOGON_RESPONSE);
-      await client.NLWS.xtkSession.logon();
-      expect(client.isLogged()).toBe(true);
-      var sessionInfoXml = client.getSessionInfo("xml");
-      expect(DomUtil.findElement(sessionInfoXml, "serverInfo", true).getAttribute("buildNumber")).toBe("9219");
-
-      client._transport.mockReturnValueOnce(Mock.LOGOFF_RESPONSE);
-      await client.NLWS.xtkSession.logoff();
-      expect(client.isLogged()).toBe(false);
-    });
-
-    it("Should support multiple logoff", async () => {
-      const client = await Mock.makeClient();
-      await client.NLWS.xtkSession.logoff();
-      expect(client.isLogged()).toBe(false);
-      await client.NLWS.xtkSession.logoff();
-      expect(client.isLogged()).toBe(false)
-    });
-
-    it('Should fail to call if unlogged', async () => {
-      const client = await Mock.makeClient();
-      await expect(client.getSchema("nms:recipient")).rejects.toMatchObject({ errorCode: "SDK-000010" });
-    });
-
-    it('Should fail if logon does not return a session token', async () => {
-      const client = await Mock.makeClient();
-      client._transport.mockReturnValueOnce(Mock.LOGON_RESPONSE_NO_SESSIONTOKEN);
-      await expect(client.NLWS.xtkSession.logon()).rejects.toMatchObject({ errorCode: "SDK-000007" });
-      expect(client.isLogged()).toBe(false);
-    });
-
-    it('Should fail if logon does not return a security token', async () => {
-      const client = await Mock.makeClient();
-      client._transport.mockReturnValueOnce(Mock.LOGON_RESPONSE_NO_SECURITYTOKEN);
-      await expect(client.NLWS.xtkSession.logon()).rejects.toMatchObject({ errorCode: "SDK-000007" });
-      expect(client.isLogged()).toBe(false);
-    });
-
-    it('Should logon with dummy cookie', async () => {
-      /* eslint no-global-assign: "off" */
-      document = {};
-      const client = await Mock.makeClient();
-      client._transport.mockReturnValueOnce(Mock.LOGON_RESPONSE);
-      await client.NLWS.xtkSession.logon();
-      expect(client.isLogged()).toBe(true);
-      var sessionInfoXml = client.getSessionInfo("xml");
-      expect(DomUtil.findElement(sessionInfoXml, "serverInfo", true).getAttribute("buildNumber")).toBe("9219");
-      client._transport.mockReturnValueOnce(Mock.LOGOFF_RESPONSE);
-      await client.NLWS.xtkSession.logoff();
-      expect(client.isLogged()).toBe(false);
-      document = undefined;
-    });
-
-    it('Should fail if Logon does not return an UserInfo struture', async () => {
-      const client = await Mock.makeClient();
-      client._transport.mockReturnValueOnce(Mock.LOGON_RESPONSE_NO_USERINFO);
-      await expect(client.NLWS.xtkSession.logon()).rejects.toMatchObject({ errorCode: "SDK-000007" });
-      expect(client.isLogged()).toBe(false);
-    });
-
-    it('Should fail with invalid credentials type', async () => {
-      const client = await Mock.makeClient();
-      client._connectionParameters._credentials._type = "Dummy";
-      await expect(client.logon()).rejects.toMatchObject({ errorCode: 'SDK-000000' });
+    describe("Get session Info", () => {
+
+        it('Should get session info with default representation', async () => {
+            const client = await Mock.makeClient({ rememberMe: true });
+            client._transport.mockReturnValueOnce(Mock.LOGON_RESPONSE);
+            await client.NLWS.xtkSession.logon();
+            var sessionInfo = client.getSessionInfo();
+            expect(sessionInfo.serverInfo.buildNumber).toBe("9219");
+        });
+
+        it('Should get session info with BadgerFish representation', async () => {
+            const client = await Mock.makeClient({ rememberMe: true });
+            client._transport.mockReturnValueOnce(Mock.LOGON_RESPONSE);
+            await client.NLWS.xtkSession.logon();
+            var sessionInfo = client.getSessionInfo("BadgerFish");
+            expect(sessionInfo.serverInfo['@buildNumber']).toBe("9219");
+        });
+
     })
 
-    it('Should not crash if calling isLogged on uninitialized client', () => {
-      const client = new Client(sdk, { _options: {} });
-      expect(client.isLogged()).toBeFalsy();
-    })
-  });
-
-  describe("Get session Info", () => {
-
-    it('Should get session info with default representation', async () => {
-      const client = await Mock.makeClient({ rememberMe: true });
-      client._transport.mockReturnValueOnce(Mock.LOGON_RESPONSE);
-      await client.NLWS.xtkSession.logon();
-      var sessionInfo = client.getSessionInfo();
-      expect(sessionInfo.serverInfo.buildNumber).toBe("9219");
-    });
-
-    it('Should get session info with BadgerFish representation', async () => {
-      const client = await Mock.makeClient({ rememberMe: true });
-      client._transport.mockReturnValueOnce(Mock.LOGON_RESPONSE);
-      await client.NLWS.xtkSession.logon();
-      var sessionInfo = client.getSessionInfo("BadgerFish");
-      expect(sessionInfo.serverInfo['@buildNumber']).toBe("9219");
-    });
-
-  })
-
-  describe('API calls', () => {
-    it('Should getEntityIfMoreRecent', async () => {
-      const client = await Mock.makeClient({ representation: "xml" });
-      client._transport.mockReturnValueOnce(Mock.LOGON_RESPONSE);
-      client._transport.mockReturnValueOnce(Mock.GET_XTK_SESSION_SCHEMA_RESPONSE);
-      client._transport.mockReturnValueOnce(Mock.LOGOFF_RESPONSE);
-      await client.NLWS.xtkSession.logon();
-      const schema = await client.getEntityIfMoreRecent("xtk:schema", "xtk:session");
-      var element = DomUtil.getFirstChildElement(schema);
-      expect(element.nodeName).toBe("interface");
-      expect(element.getAttribute("name")).toBe("persist");
-      element = DomUtil.getNextSiblingElement(element);
-      expect(element.nodeName).toBe("element");
-      expect(element.getAttribute("name")).toBe("sessionInfo");
-      element = DomUtil.getNextSiblingElement(element);
-      expect(element.nodeName).toBe("element");
-      expect(element.getAttribute("name")).toBe("userInfo");
-      element = DomUtil.getNextSiblingElement(element);
-      expect(element.nodeName).toBe("element");
-      expect(element.getAttribute("name")).toBe("session");
-      await client.NLWS.xtkSession.logoff();
-    });
-
-    it('Should getOption', async () => {
-      const client = await Mock.makeClient();
-      client._transport.mockReturnValueOnce(Mock.LOGON_RESPONSE);
-      client._transport.mockReturnValueOnce(Mock.GET_XTK_SESSION_SCHEMA_RESPONSE);
-      await client.NLWS.xtkSession.logon();
-
-      // Method 1: convenience function
-      client._transport.mockReturnValueOnce(Mock.GET_DATABASEID_RESPONSE);
-      var databaseId = await client.getOption("XtkDatabaseId");
-      expect(databaseId).toBe("uFE80000000000000F1FA913DD7CC7C480041161C");
-      // Method 2 : SOAP call - will not use cache to get, but will cache result
-      client._transport.mockReturnValueOnce(Mock.GET_DATABASEID_RESPONSE);
-      var option = await client.NLWS.xtkSession.getOption("XtkDatabaseId");
-      expect(option[0]).toBe("uFE80000000000000F1FA913DD7CC7C480041161C");
-      expect(option[1]).toBe(6);
-      // Call again => should not perform any SOAP calls as its using the
-      // cache for both the schema and the option
-      databaseId = await client.getOption("XtkDatabaseId");
-      expect(databaseId).toBe("uFE80000000000000F1FA913DD7CC7C480041161C");
-      // Force not using cache
-      client._transport.mockReturnValueOnce(Mock.GET_DATABASEID_RESPONSE);
-      databaseId = await client.getOption("XtkDatabaseId", false);
-      expect(databaseId).toBe("uFE80000000000000F1FA913DD7CC7C480041161C");
-      // Clear cache
-      client.clearOptionCache();
-      client._transport.mockReturnValueOnce(Mock.GET_DATABASEID_RESPONSE);
-      databaseId = await client.getOption("XtkDatabaseId");
-      expect(databaseId).toBe("uFE80000000000000F1FA913DD7CC7C480041161C");
-
-      // Without parameters
-      await client.NLWS.xtkSession.getOption().catch(e => {
-        expect(e.name).toMatch('Error');
-      });
-
-      // representations
-      client._representation = "json";
-      client._transport.mockReturnValueOnce(Mock.GET_DATABASEID_RESPONSE);
-      option = await client.NLWS.xtkSession.getOption("XtkDatabaseId");
-      expect(option[0]).toBe("uFE80000000000000F1FA913DD7CC7C480041161C");
-      expect(option[1]).toBe(6);
-
-      client._representation = "xml";
-      client._transport.mockReturnValueOnce(Mock.GET_DATABASEID_RESPONSE);
-      option = await client.NLWS.xtkSession.getOption("XtkDatabaseId");
-      expect(option[0]).toBe("uFE80000000000000F1FA913DD7CC7C480041161C");
-      expect(option[1]).toBe(6);
-
-      client._representation = "invalid";
-      option = await client.NLWS.xtkSession.getOption("XtkDatabaseId").catch(e => {
-        expect(e.name).toMatch('Error');
-      });
-
-      client._transport.mockReturnValueOnce(Mock.LOGOFF_RESPONSE);
-      await client.NLWS.xtkSession.logoff();
-    });
-
-
-    describe("Should set option", () => {
-
-      it("Should set option when it does not exist", async () => {
-        const client = await Mock.makeClient();
-        client._transport.mockReturnValueOnce(Mock.LOGON_RESPONSE);
-        client._transport.mockReturnValueOnce(Mock.GET_XTK_SESSION_SCHEMA_RESPONSE);
-        await client.NLWS.xtkSession.logon();
-
-        // Setting an option for the first time will
-        // - try to read the option from the database (as it's not in cache yet): xtk:session#GetOption
-        // - use a writer to write the result to the database
-        client._transport.mockReturnValueOnce(Mock.GET_OPTION_NOTFOUND_RESPONSE);
-        client._transport.mockReturnValueOnce(Promise.resolve(`<?xml version='1.0'?>
+    describe('API calls', () => {
+        it('Should getEntityIfMoreRecent', async () => {
+            const client = await Mock.makeClient({ representation: "xml" });
+            client._transport.mockReturnValueOnce(Mock.LOGON_RESPONSE);
+            client._transport.mockReturnValueOnce(Mock.GET_XTK_SESSION_SCHEMA_RESPONSE);
+            client._transport.mockReturnValueOnce(Mock.LOGOFF_RESPONSE);
+            await client.NLWS.xtkSession.logon();
+            const schema = await client.getEntityIfMoreRecent("xtk:schema", "xtk:session");
+            var element = DomUtil.getFirstChildElement(schema);
+            expect(element.nodeName).toBe("interface");
+            expect(element.getAttribute("name")).toBe("persist");
+            element = DomUtil.getNextSiblingElement(element);
+            expect(element.nodeName).toBe("element");
+            expect(element.getAttribute("name")).toBe("sessionInfo");
+            element = DomUtil.getNextSiblingElement(element);
+            expect(element.nodeName).toBe("element");
+            expect(element.getAttribute("name")).toBe("userInfo");
+            element = DomUtil.getNextSiblingElement(element);
+            expect(element.nodeName).toBe("element");
+            expect(element.getAttribute("name")).toBe("session");
+            await client.NLWS.xtkSession.logoff();
+        });
+
+        it('Should getOption', async () => {
+            const client = await Mock.makeClient();
+            client._transport.mockReturnValueOnce(Mock.LOGON_RESPONSE);
+            client._transport.mockReturnValueOnce(Mock.GET_XTK_SESSION_SCHEMA_RESPONSE);
+            await client.NLWS.xtkSession.logon();
+
+            // Method 1: convenience function
+            client._transport.mockReturnValueOnce(Mock.GET_DATABASEID_RESPONSE);
+            var databaseId = await client.getOption("XtkDatabaseId");
+            expect(databaseId).toBe("uFE80000000000000F1FA913DD7CC7C480041161C");
+            // Method 2 : SOAP call - will not use cache to get, but will cache result
+            client._transport.mockReturnValueOnce(Mock.GET_DATABASEID_RESPONSE);
+            var option = await client.NLWS.xtkSession.getOption("XtkDatabaseId");
+            expect(option[0]).toBe("uFE80000000000000F1FA913DD7CC7C480041161C");
+            expect(option[1]).toBe(6);
+            // Call again => should not perform any SOAP calls as its using the
+            // cache for both the schema and the option
+             databaseId = await client.getOption("XtkDatabaseId");
+            expect(databaseId).toBe("uFE80000000000000F1FA913DD7CC7C480041161C");
+            // Force not using cache
+            client._transport.mockReturnValueOnce(Mock.GET_DATABASEID_RESPONSE);
+             databaseId = await client.getOption("XtkDatabaseId", false);
+            expect(databaseId).toBe("uFE80000000000000F1FA913DD7CC7C480041161C");
+            // Clear cache
+            client.clearOptionCache();
+            client._transport.mockReturnValueOnce(Mock.GET_DATABASEID_RESPONSE);
+             databaseId = await client.getOption("XtkDatabaseId");
+            expect(databaseId).toBe("uFE80000000000000F1FA913DD7CC7C480041161C");
+
+            // Without parameters
+            await client.NLWS.xtkSession.getOption().catch(e => {
+                expect(e.name).toMatch('Error');
+            });
+
+            // representations
+            client._representation = "json";
+            client._transport.mockReturnValueOnce(Mock.GET_DATABASEID_RESPONSE);
+            option = await client.NLWS.xtkSession.getOption("XtkDatabaseId");
+            expect(option[0]).toBe("uFE80000000000000F1FA913DD7CC7C480041161C");
+            expect(option[1]).toBe(6);
+
+            client._representation = "xml";
+            client._transport.mockReturnValueOnce(Mock.GET_DATABASEID_RESPONSE);
+            option = await client.NLWS.xtkSession.getOption("XtkDatabaseId");
+            expect(option[0]).toBe("uFE80000000000000F1FA913DD7CC7C480041161C");
+            expect(option[1]).toBe(6);
+
+            client._representation = "invalid";
+            option = await client.NLWS.xtkSession.getOption("XtkDatabaseId").catch(e => {
+                expect(e.name).toMatch('Error');
+            });
+
+            client._transport.mockReturnValueOnce(Mock.LOGOFF_RESPONSE);
+            await client.NLWS.xtkSession.logoff();
+        });
+
+
+        describe("Should set option", () => {
+
+            it("Should set option when it does not exist", async () => {
+                const client = await Mock.makeClient();
+                client._transport.mockReturnValueOnce(Mock.LOGON_RESPONSE);
+                client._transport.mockReturnValueOnce(Mock.GET_XTK_SESSION_SCHEMA_RESPONSE);
+                await client.NLWS.xtkSession.logon();
+    
+                // Setting an option for the first time will
+                // - try to read the option from the database (as it's not in cache yet): xtk:session#GetOption
+                // - use a writer to write the result to the database
+                client._transport.mockReturnValueOnce(Mock.GET_OPTION_NOTFOUND_RESPONSE);
+                client._transport.mockReturnValueOnce(Promise.resolve(`<?xml version='1.0'?>
                             <SOAP-ENV:Envelope xmlns:xsd='http://www.w3.org/2001/XMLSchema' xmlns:xsi='http://www.w3.org/2001/XMLSchema-instance' xmlns:ns='urn:wpp:default' xmlns:SOAP-ENV='http://schemas.xmlsoap.org/soap/envelope/'>
                             <SOAP-ENV:Body>
                             <WriteResponse xmlns='urn:wpp:default' SOAP-ENV:encodingStyle='http://schemas.xmlsoap.org/soap/encoding/'>
                             </WriteResponse>
                             </SOAP-ENV:Body>
                             </SOAP-ENV:Envelope>`));
-        await client.setOption("XtkDatabaseId", "ABC");
-        // Reading the option should not make any database access and read from the cache
-        var databaseId = await client.getOption("XtkDatabaseId");
-        expect(databaseId).toBe("ABC");
-      })
-
-      it("Should set option with description", async () => {
-        const client = await Mock.makeClient();
-        client._transport.mockReturnValueOnce(Mock.LOGON_RESPONSE);
-        client._transport.mockReturnValueOnce(Mock.GET_XTK_SESSION_SCHEMA_RESPONSE);
-        await client.NLWS.xtkSession.logon();
-
-        // Setting an option for the first time will
-        // - try to read the option from the database (as it's not in cache yet): xtk:session#GetOption
-        // - use a writer to write the result to the database
-        client._transport.mockReturnValueOnce(Mock.GET_OPTION_NOTFOUND_RESPONSE);
-        client._transport.mockReturnValueOnce(Promise.resolve(`<?xml version='1.0'?>
+                await client.setOption("XtkDatabaseId", "ABC");
+                // Reading the option should not make any database access and read from the cache
+                var databaseId = await client.getOption("XtkDatabaseId");
+                expect(databaseId).toBe("ABC");
+            })
+
+            it("Should set option with description", async () => {
+                const client = await Mock.makeClient();
+                client._transport.mockReturnValueOnce(Mock.LOGON_RESPONSE);
+                client._transport.mockReturnValueOnce(Mock.GET_XTK_SESSION_SCHEMA_RESPONSE);
+                await client.NLWS.xtkSession.logon();
+    
+                // Setting an option for the first time will
+                // - try to read the option from the database (as it's not in cache yet): xtk:session#GetOption
+                // - use a writer to write the result to the database
+                client._transport.mockReturnValueOnce(Mock.GET_OPTION_NOTFOUND_RESPONSE);
+                client._transport.mockReturnValueOnce(Promise.resolve(`<?xml version='1.0'?>
                             <SOAP-ENV:Envelope xmlns:xsd='http://www.w3.org/2001/XMLSchema' xmlns:xsi='http://www.w3.org/2001/XMLSchema-instance' xmlns:ns='urn:wpp:default' xmlns:SOAP-ENV='http://schemas.xmlsoap.org/soap/envelope/'>
                             <SOAP-ENV:Body>
                             <WriteResponse xmlns='urn:wpp:default' SOAP-ENV:encodingStyle='http://schemas.xmlsoap.org/soap/encoding/'>
                             </WriteResponse>
                             </SOAP-ENV:Body>
                             </SOAP-ENV:Envelope>`));
-        await client.setOption("XtkDatabaseId", "ABC", "This is my desc");
-        // Reading the option should not make any database access and read from the cache
-        var databaseId = await client.getOption("XtkDatabaseId");
-        expect(databaseId).toBe("ABC");
-      })
-
-      it("Should set existing option with type", async () => {
-        const client = await Mock.makeClient();
-        client._transport.mockReturnValueOnce(Mock.LOGON_RESPONSE);
-        client._transport.mockReturnValueOnce(Mock.GET_XTK_SESSION_SCHEMA_RESPONSE);
-        await client.NLWS.xtkSession.logon();
-
-        // Setting an option for the first time will
-        // - try to read the option from the database (as it's not in cache yet): xtk:session#GetOption. In this case, it will return a numeric option
-        // - use a writer to write the result to the database
-        client._transport.mockReturnValueOnce(Promise.resolve(`<?xml version='1.0'?>
+                await client.setOption("XtkDatabaseId", "ABC", "This is my desc");
+                // Reading the option should not make any database access and read from the cache
+                var databaseId = await client.getOption("XtkDatabaseId");
+                expect(databaseId).toBe("ABC");
+            })
+
+            it("Should set existing option with type", async () => {
+                const client = await Mock.makeClient();
+                client._transport.mockReturnValueOnce(Mock.LOGON_RESPONSE);
+                client._transport.mockReturnValueOnce(Mock.GET_XTK_SESSION_SCHEMA_RESPONSE);
+                await client.NLWS.xtkSession.logon();
+    
+                // Setting an option for the first time will
+                // - try to read the option from the database (as it's not in cache yet): xtk:session#GetOption. In this case, it will return a numeric option
+                // - use a writer to write the result to the database
+                client._transport.mockReturnValueOnce(Promise.resolve(`<?xml version='1.0'?>
                         <SOAP-ENV:Envelope xmlns:xsd='http://www.w3.org/2001/XMLSchema' xmlns:xsi='http://www.w3.org/2001/XMLSchema-instance' xmlns:ns='urn:xtk:session' xmlns:SOAP-ENV='http://schemas.xmlsoap.org/soap/envelope/'>
                         <SOAP-ENV:Body>
                             <GetOptionResponse xmlns='urn:xtk:session' SOAP-ENV:encodingStyle='http://schemas.xmlsoap.org/soap/encoding/'>
@@ -346,685 +344,685 @@
                             </GetOptionResponse>
                         </SOAP-ENV:Body>
                         </SOAP-ENV:Envelope>`));
-        client._transport.mockReturnValueOnce(Promise.resolve(`<?xml version='1.0'?>
+                client._transport.mockReturnValueOnce(Promise.resolve(`<?xml version='1.0'?>
                             <SOAP-ENV:Envelope xmlns:xsd='http://www.w3.org/2001/XMLSchema' xmlns:xsi='http://www.w3.org/2001/XMLSchema-instance' xmlns:ns='urn:wpp:default' xmlns:SOAP-ENV='http://schemas.xmlsoap.org/soap/envelope/'>
                             <SOAP-ENV:Body>
                             <WriteResponse xmlns='urn:wpp:default' SOAP-ENV:encodingStyle='http://schemas.xmlsoap.org/soap/encoding/'>
                             </WriteResponse>
                             </SOAP-ENV:Body>
                             </SOAP-ENV:Envelope>`));
-        await client.setOption("XtkDatabaseId", "7");
-        // Reading the option should not make any database access and read from the cache
-        var databaseId = await client.getOption("XtkDatabaseId");
-        expect(databaseId).toBe(7);
-      })
-
-    })
-
-    it("Should return missing options", async () => {
-      const client = await Mock.makeClient();
-      client._transport.mockReturnValueOnce(Mock.LOGON_RESPONSE);
-      await client.NLWS.xtkSession.logon();
-
-      // Get missing option
-      client._transport.mockReturnValueOnce(Mock.GET_XTK_SESSION_SCHEMA_RESPONSE);
-      client._transport.mockReturnValueOnce(Mock.GET_OPTION_NOTFOUND_RESPONSE);
-      var value = await client.getOption("ZZ");
-      expect(value).toBeNull();
-
-      // Check missing option is cached too
-      value = await client.getOption("ZZ");
-      expect(value).toBeNull();
-
-      // Defense case where resulting parameters are missing. This is a forged answer, should not happen
-      // in reality
-      client._transport.mockReturnValueOnce(Mock.GET_OPTION_MISSING_DATA_RESPONSE);
-      await client.getOption("YY").catch(e => {
-        expect(e.statusCode).toBe(400);
-        expect(e.faultCode).toMatch('Missing parameter for method');
-      });
+                await client.setOption("XtkDatabaseId", "7");
+                // Reading the option should not make any database access and read from the cache
+                var databaseId = await client.getOption("XtkDatabaseId");
+                expect(databaseId).toBe(7);
+            })
+
+        })
+
+        it("Should return missing options", async () => {
+            const client = await Mock.makeClient();
+            client._transport.mockReturnValueOnce(Mock.LOGON_RESPONSE);
+            await client.NLWS.xtkSession.logon();
+
+            // Get missing option
+            client._transport.mockReturnValueOnce(Mock.GET_XTK_SESSION_SCHEMA_RESPONSE);
+            client._transport.mockReturnValueOnce(Mock.GET_OPTION_NOTFOUND_RESPONSE);
+            var value = await client.getOption("ZZ");
+            expect(value).toBeNull();
+
+            // Check missing option is cached too
+            value = await client.getOption("ZZ");
+            expect(value).toBeNull();
+
+            // Defense case where resulting parameters are missing. This is a forged answer, should not happen
+            // in reality
+            client._transport.mockReturnValueOnce(Mock.GET_OPTION_MISSING_DATA_RESPONSE);
+            await client.getOption("YY").catch(e => {
+                expect(e.statusCode).toBe(400);
+                expect(e.faultCode).toMatch('Missing parameter for method');
+            });
+        });
+
+        it("Should return schema definition", async () => {
+            const client = await Mock.makeClient();
+            client._transport.mockReturnValueOnce(Mock.LOGON_RESPONSE);
+            await client.NLWS.xtkSession.logon();
+
+            client._transport.mockReturnValueOnce(Mock.GET_NMS_EXTACCOUNT_SCHEMA_RESPONSE);
+            var schema = await client.getSchema("nms:extAccount");
+            expect(schema["namespace"]).toBe("nms");
+            expect(schema["name"]).toBe("extAccount");
+
+            // Ask again, should use cache
+            schema = await client.getSchema("nms:extAccount");
+            expect(schema["namespace"]).toBe("nms");
+            expect(schema["name"]).toBe("extAccount");
+
+            // Clear cache and ask again
+            client.clearEntityCache();
+            client._transport.mockReturnValueOnce(Mock.GET_NMS_EXTACCOUNT_SCHEMA_RESPONSE);
+            schema = await client.getSchema("nms:extAccount");
+            expect(schema["namespace"]).toBe("nms");
+            expect(schema["name"]).toBe("extAccount");
+
+            // Ask as XML
+            schema = await client.getSchema("nms:extAccount", "xml");
+            expect(schema.getAttribute("namespace")).toBe("nms");
+            expect(schema.getAttribute("name")).toBe("extAccount");
+
+            // Ask as BadgerFish
+            schema = await client.getSchema("nms:extAccount", "BadgerFish");
+            expect(schema["@namespace"]).toBe("nms");
+            expect(schema["@name"]).toBe("extAccount");
+
+            // Ask with invalid representation
+            await expect(client.getSchema("nms:extAccount", "invalid")).rejects.toMatchObject({ errorCode: 'SDK-000004' }); 
+
+            // Get missing schema
+            client.clearAllCaches();
+            client._transport.mockReturnValueOnce(Mock.GET_MISSING_SCHEMA_RESPONSE);
+            schema = await client.getSchema("nms:dummy", "BadgerFish");
+            expect(schema).toBeNull();
+            client.clearAllCaches();
+            client._transport.mockReturnValueOnce(Mock.GET_MISSING_SCHEMA_RESPONSE);
+            schema = await client.getSchema("nms:dummy", "xml");
+            expect(schema).toBeNull();
+
+            client._transport.mockReturnValueOnce(Mock.LOGOFF_RESPONSE);
+            await client.NLWS.xtkSession.logoff();
+        });
+
+        it("Should return sys enum definition", async () => {
+            const client = await Mock.makeClient({ representation: "BadgerFish" });
+            client._transport.mockReturnValueOnce(Mock.LOGON_RESPONSE);
+            await client.NLWS.xtkSession.logon();
+
+            client._transport.mockReturnValueOnce(Mock.GET_NMS_EXTACCOUNT_SCHEMA_RESPONSE);
+            var sysEnum = await client.getSysEnum("nms:extAccount:encryptionType");
+            expect(sysEnum["@basetype"]).toBe("byte");
+            expect(sysEnum["@name"]).toBe("encryptionType");
+            expect(sysEnum.value[0]["@name"]).toBe("none");
+            expect(sysEnum.value[1]["@name"]).toBe("ssl");
+
+            // Find sysEnum by relative name
+            sysEnum = await client.getSysEnum("encryptionType", "nms:extAccount");
+            expect(sysEnum["@basetype"]).toBe("byte");
+            expect(sysEnum["@name"]).toBe("encryptionType");
+            expect(sysEnum.value[0]["@name"]).toBe("none");
+            expect(sysEnum.value[1]["@name"]).toBe("ssl");
+
+            // Schema name should be valid, i.e. "nms:extAccount" and not "extAccount"
+            await expect(client.getSysEnum("encryptionType", "extAccount")).rejects.toMatchObject({ errorCode: "SDK-000006" });
+            // Schema name must be a string
+            await expect(client.getSysEnum("encryptionType", new Date())).rejects.toMatchObject({ errorCode: "SDK-000006" });
+            // With one parameter, enum name must be fully qualified, i.e. "nms:extAccount:encryptionType"
+            await expect(client.getSysEnum("encryptionType")).rejects.toMatchObject({ errorCode: "SDK-000006" });
+            await expect(client.getSysEnum("extAccount:encryptionType")).rejects.toMatchObject({ errorCode: "SDK-000006" });
+
+            // Enum does not exist
+            sysEnum = await client.getSysEnum("nms:extAccount:notFound");
+            expect(sysEnum).toBeUndefined();
+
+            // Get cached XML representation
+            client._representation = "xml";
+            sysEnum = await client.getSysEnum("nms:extAccount:encryptionType");
+            expect(sysEnum.getAttribute("basetype")).toBe("byte");
+
+            // Invalid representation
+            const startSchema = await client.getSchema("nms:extAccount");
+            client._representation = "invalid";
+            await expect(client.getSysEnum("encryptionType", startSchema)).rejects.toMatchObject({ errorCode: "SDK-000006" });
+            client._representation = "xml";
+
+            // Get non-cached XML representation 
+            client.clearAllCaches();
+            client._transport.mockReturnValueOnce(Mock.GET_NMS_EXTACCOUNT_SCHEMA_RESPONSE);
+            sysEnum = await client.getSysEnum("nms:extAccount:encryptionType");
+            expect(sysEnum.getAttribute("basetype")).toBe("byte");
+
+            // Schema does not exist
+            client.clearAllCaches();
+            client._transport.mockReturnValueOnce(Mock.GET_MISSING_SCHEMA_RESPONSE);
+            await expect(client.getSysEnum("nms:dummy:encryptionType")).rejects.toMatchObject({ errorCode: "SDK-000006" });
+
+            client._transport.mockReturnValueOnce(Mock.LOGOFF_RESPONSE);
+            await client.NLWS.xtkSession.logoff();
+        });
+
+        it("getSysEnum should support schemas which do not have enumerations (BadgerFish representation)", async () => {
+            const client = await Mock.makeClient();
+            client._representation = "BadgerFish";
+            client._transport.mockReturnValueOnce(Mock.LOGON_RESPONSE);
+            await client.NLWS.xtkSession.logon();
+
+            client._transport.mockReturnValueOnce(Mock.GET_XTK_ALL_SCHEMA_RESPONSE);
+            var sysEnum = await client.getSysEnum("xtk:all:encryptionType");
+            expect(sysEnum).toBeUndefined();
+        });
+
+        it("getSysEnum should support schemas which do not have enumerations (XML representation)", async () => {
+            const client = await Mock.makeClient();
+            client._representation = "xml";
+            client._transport.mockReturnValueOnce(Mock.LOGON_RESPONSE);
+            await client.NLWS.xtkSession.logon();
+
+            client._transport.mockReturnValueOnce(Mock.GET_XTK_ALL_SCHEMA_RESPONSE);
+            var sysEnum = await client.getSysEnum("xtk:all:encryptionType");
+            expect(sysEnum).toBeUndefined();
+        });
+
+        it("getSysEnum should support schemas which do not have enumerations (SimpleJson representation)", async () => {
+            const client = await Mock.makeClient();
+            client._transport.mockReturnValueOnce(Mock.LOGON_RESPONSE);
+            await client.NLWS.xtkSession.logon();
+
+            client._transport.mockReturnValueOnce(Mock.GET_XTK_ALL_SCHEMA_RESPONSE);
+            var sysEnum = await client.getSysEnum("xtk:all:encryptionType");
+            expect(sysEnum).toBeUndefined();
+        });
+
+        it("getSysEnum should fail if schema not found", async () => {
+            const client = await Mock.makeClient();
+            client._transport.mockReturnValueOnce(Mock.LOGON_RESPONSE);
+            await client.NLWS.xtkSession.logon();
+
+            client._transport.mockReturnValueOnce(Mock.GET_XTK_ALL_SCHEMA_RESPONSE);
+            await expect(client.getSysEnum(":")).rejects.toMatchObject({ errorCode: "SDK-000006" });
+        });
+
+        it("getSysEnum should fail on invalid representation)", async () => {
+            const client = await Mock.makeClient();
+            client._transport.mockReturnValueOnce(Mock.LOGON_RESPONSE);
+            await client.NLWS.xtkSession.logon();
+            client._transport.mockReturnValueOnce(Mock.GET_XTK_ALL_SCHEMA_RESPONSE);
+            await client.getSysEnum("xtk:all:encryptionType"); // cache schema before setting invalid representation
+            client._representation = "Dummy";
+            await expect(client.getSysEnum("xtk:all:encryptionType")).rejects.toMatchObject({ errorCode: "SDK-000004" });
+        });
+
     });
 
-    it("Should return schema definition", async () => {
-      const client = await Mock.makeClient();
-      client._transport.mockReturnValueOnce(Mock.LOGON_RESPONSE);
-      await client.NLWS.xtkSession.logon();
-
-      client._transport.mockReturnValueOnce(Mock.GET_NMS_EXTACCOUNT_SCHEMA_RESPONSE);
-      var schema = await client.getSchema("nms:extAccount");
-      expect(schema["namespace"]).toBe("nms");
-      expect(schema["name"]).toBe("extAccount");
-
-      // Ask again, should use cache
-      schema = await client.getSchema("nms:extAccount");
-      expect(schema["namespace"]).toBe("nms");
-      expect(schema["name"]).toBe("extAccount");
-
-      // Clear cache and ask again
-      client.clearEntityCache();
-      client._transport.mockReturnValueOnce(Mock.GET_NMS_EXTACCOUNT_SCHEMA_RESPONSE);
-      schema = await client.getSchema("nms:extAccount");
-      expect(schema["namespace"]).toBe("nms");
-      expect(schema["name"]).toBe("extAccount");
-
-      // Ask as XML
-      schema = await client.getSchema("nms:extAccount", "xml");
-      expect(schema.getAttribute("namespace")).toBe("nms");
-      expect(schema.getAttribute("name")).toBe("extAccount");
-
-      // Ask as BadgerFish
-      schema = await client.getSchema("nms:extAccount", "BadgerFish");
-      expect(schema["@namespace"]).toBe("nms");
-      expect(schema["@name"]).toBe("extAccount");
-
-      // Ask with invalid representation
-      await expect(client.getSchema("nms:extAccount", "invalid")).rejects.toMatchObject({ errorCode: 'SDK-000004' });
-
-      // Get missing schema
-      client.clearAllCaches();
-      client._transport.mockReturnValueOnce(Mock.GET_MISSING_SCHEMA_RESPONSE);
-      schema = await client.getSchema("nms:dummy", "BadgerFish");
-      expect(schema).toBeNull();
-      client.clearAllCaches();
-      client._transport.mockReturnValueOnce(Mock.GET_MISSING_SCHEMA_RESPONSE);
-      schema = await client.getSchema("nms:dummy", "xml");
-      expect(schema).toBeNull();
-
-      client._transport.mockReturnValueOnce(Mock.LOGOFF_RESPONSE);
-      await client.NLWS.xtkSession.logoff();
+    describe("Should return sys enum definition with the right representation", () => {
+        it("Should return sys enum definition with the default representation", async () => {
+            const client = await Mock.makeClient();
+            client._transport.mockReturnValueOnce(Mock.LOGON_RESPONSE);
+            await client.NLWS.xtkSession.logon();
+
+            client._transport.mockReturnValueOnce(Mock.GET_NMS_EXTACCOUNT_SCHEMA_RESPONSE);
+            var sysEnum = await client.getSysEnum("nms:extAccount:encryptionType");
+            expect(sysEnum["basetype"]).toBe("byte");
+            expect(sysEnum["name"]).toBe("encryptionType");
+            expect(sysEnum.value[0]["name"]).toBe("none");
+            expect(sysEnum.value[1]["name"]).toBe("ssl");
+        });
+
+        it("Should return sys enum definition with the 'BadgerFish' representation", async () => {
+            const client = await Mock.makeClient({ representation: "BadgerFish" });
+            client._transport.mockReturnValueOnce(Mock.LOGON_RESPONSE);
+            await client.NLWS.xtkSession.logon();
+
+            client._transport.mockReturnValueOnce(Mock.GET_NMS_EXTACCOUNT_SCHEMA_RESPONSE);
+            var sysEnum = await client.getSysEnum("nms:extAccount:encryptionType");
+            expect(sysEnum["@basetype"]).toBe("byte");
+            expect(sysEnum["@name"]).toBe("encryptionType");
+            expect(sysEnum.value[0]["@name"]).toBe("none");
+            expect(sysEnum.value[1]["@name"]).toBe("ssl");
+        });
+
+        it("Should return sys enum definition with the 'SimpleJson' representation", async () => {
+            const client = await Mock.makeClient();
+            client._transport.mockReturnValueOnce(Mock.LOGON_RESPONSE);
+            await client.NLWS.xtkSession.logon();
+
+            client._transport.mockReturnValueOnce(Mock.GET_NMS_EXTACCOUNT_SCHEMA_RESPONSE);
+            var sysEnum = await client.getSysEnum("nms:extAccount:encryptionType");
+            expect(sysEnum["basetype"]).toBe("byte");
+            expect(sysEnum["@basetype"]).toBeUndefined();
+            expect(sysEnum["name"]).toBe("encryptionType");
+            expect(sysEnum.value[0]["name"]).toBe("none");
+            expect(sysEnum.value[1]["name"]).toBe("ssl");
+        });
+
+        it("Should return sys enum definition with the 'xml' representation", async () => {
+            const client = await Mock.makeClient({ representation: "xml" });
+            client._transport.mockReturnValueOnce(Mock.LOGON_RESPONSE);
+            await client.NLWS.xtkSession.logon();
+
+            client._transport.mockReturnValueOnce(Mock.GET_NMS_EXTACCOUNT_SCHEMA_RESPONSE);
+            var sysEnum = await client.getSysEnum("nms:extAccount:encryptionType");
+            expect(sysEnum.getAttribute("basetype")).toBe("byte");
+            expect(sysEnum.getAttribute("name")).toBe("encryptionType");
+            var value = DomUtil.getFirstChildElement(sysEnum, "value");
+            expect(value.getAttribute("name")).toBe("none");
+            value = DomUtil.getNextSiblingElement(value);
+            expect(value.getAttribute("name")).toBe("ssl");
+        });
     });
 
-    it("Should return sys enum definition", async () => {
-      const client = await Mock.makeClient({ representation: "BadgerFish" });
-      client._transport.mockReturnValueOnce(Mock.LOGON_RESPONSE);
-      await client.NLWS.xtkSession.logon();
-
-      client._transport.mockReturnValueOnce(Mock.GET_NMS_EXTACCOUNT_SCHEMA_RESPONSE);
-      var sysEnum = await client.getSysEnum("nms:extAccount:encryptionType");
-      expect(sysEnum["@basetype"]).toBe("byte");
-      expect(sysEnum["@name"]).toBe("encryptionType");
-      expect(sysEnum.value[0]["@name"]).toBe("none");
-      expect(sysEnum.value[1]["@name"]).toBe("ssl");
-
-      // Find sysEnum by relative name
-      sysEnum = await client.getSysEnum("encryptionType", "nms:extAccount");
-      expect(sysEnum["@basetype"]).toBe("byte");
-      expect(sysEnum["@name"]).toBe("encryptionType");
-      expect(sysEnum.value[0]["@name"]).toBe("none");
-      expect(sysEnum.value[1]["@name"]).toBe("ssl");
-
-      // Schema name should be valid, i.e. "nms:extAccount" and not "extAccount"
-      await expect(client.getSysEnum("encryptionType", "extAccount")).rejects.toMatchObject({ errorCode: "SDK-000006" });
-      // Schema name must be a string
-      await expect(client.getSysEnum("encryptionType", new Date())).rejects.toMatchObject({ errorCode: "SDK-000006" });
-      // With one parameter, enum name must be fully qualified, i.e. "nms:extAccount:encryptionType"
-      await expect(client.getSysEnum("encryptionType")).rejects.toMatchObject({ errorCode: "SDK-000006" });
-      await expect(client.getSysEnum("extAccount:encryptionType")).rejects.toMatchObject({ errorCode: "SDK-000006" });
-
-      // Enum does not exist
-      sysEnum = await client.getSysEnum("nms:extAccount:notFound");
-      expect(sysEnum).toBeUndefined();
-
-      // Get cached XML representation
-      client._representation = "xml";
-      sysEnum = await client.getSysEnum("nms:extAccount:encryptionType");
-      expect(sysEnum.getAttribute("basetype")).toBe("byte");
-
-      // Invalid representation
-      const startSchema = await client.getSchema("nms:extAccount");
-      client._representation = "invalid";
-      await expect(client.getSysEnum("encryptionType", startSchema)).rejects.toMatchObject({ errorCode: "SDK-000006" });
-      client._representation = "xml";
-
-      // Get non-cached XML representation
-      client.clearAllCaches();
-      client._transport.mockReturnValueOnce(Mock.GET_NMS_EXTACCOUNT_SCHEMA_RESPONSE);
-      sysEnum = await client.getSysEnum("nms:extAccount:encryptionType");
-      expect(sysEnum.getAttribute("basetype")).toBe("byte");
-
-      // Schema does not exist
-      client.clearAllCaches();
-      client._transport.mockReturnValueOnce(Mock.GET_MISSING_SCHEMA_RESPONSE);
-      await expect(client.getSysEnum("nms:dummy:encryptionType")).rejects.toMatchObject({ errorCode: "SDK-000006" });
-
-      client._transport.mockReturnValueOnce(Mock.LOGOFF_RESPONSE);
-      await client.NLWS.xtkSession.logoff();
+    describe("Get Mid Client", () => {
+
+        it("Should get mid connection", async () => {
+            const client = await Mock.makeClient();
+            client._transport.mockReturnValueOnce(Mock.LOGON_RESPONSE);
+            await client.NLWS.xtkSession.logon();
+            const key = Mock.makeKey();
+            const encrypted = new Cipher(key).encryptPassword("mid");
+
+            client._transport.mockReturnValueOnce(Mock.GET_XTK_QUERY_SCHEMA_RESPONSE);
+            client._transport.mockReturnValueOnce(Mock.GET_MID_EXT_ACCOUNT_RESPONSE(encrypted));
+            client._transport.mockReturnValueOnce(Mock.GET_XTK_SESSION_SCHEMA_RESPONSE);
+            client._transport.mockReturnValueOnce(Mock.GET_SECRET_KEY_OPTION_RESPONSE(key));
+            var connectionParameters = await sdk.ConnectionParameters.ofExternalAccount(client, "defaultEmailMid");
+            var midClient = await sdk.init(connectionParameters);
+            midClient._transport = jest.fn();
+
+            midClient._transport.mockReturnValueOnce(Mock.GET_LOGON_MID_RESPONSE);
+            await midClient.NLWS.xtkSession.logon();
+
+            midClient._transport.mockReturnValueOnce(Mock.GET_XTK_SESSION_SCHEMA_RESPONSE);
+            midClient._transport.mockReturnValueOnce(Mock.GET_TSTCNX_RESPONSE);
+            await midClient.NLWS.xtkSession.testCnx();
+
+            midClient._transport.mockReturnValueOnce(Mock.LOGOFF_RESPONSE);
+            await midClient.NLWS.xtkSession.logoff();
+            client._transport.mockReturnValueOnce(Mock.LOGOFF_RESPONSE);
+            await client.NLWS.xtkSession.logoff();
+        });
+
+        it("Should fail to get connection for external account which is not a mid-sourcing account", async () => {
+            const client = await Mock.makeClient();
+            client._transport.mockReturnValueOnce(Mock.LOGON_RESPONSE);
+            await client.NLWS.xtkSession.logon();
+            const key = Mock.makeKey();
+            const encrypted = new Cipher(key).encryptPassword("mid");
+
+            client._transport.mockReturnValueOnce(Mock.GET_XTK_QUERY_SCHEMA_RESPONSE);
+            client._transport.mockReturnValueOnce(Mock.GET_BAD_EXT_ACCOUNT_RESPONSE(encrypted));
+            client._transport.mockReturnValueOnce(Mock.GET_XTK_SESSION_SCHEMA_RESPONSE);
+            client._transport.mockReturnValueOnce(Mock.GET_SECRET_KEY_OPTION_RESPONSE(key));
+            await expect(async () => {
+                return sdk.ConnectionParameters.ofExternalAccount(client, "bad");
+            }).rejects.toMatchObject({ errorCode: "SDK-000005" });
+        })
+
+        it("Should fail if invalid representation", async () => {
+            const client = await Mock.makeClient();
+            const key = Mock.makeKey();
+            const encrypted = new Cipher(key).encryptPassword("mid");
+
+            client._transport.mockReturnValueOnce(Mock.LOGON_RESPONSE);
+            await client.NLWS.xtkSession.logon();
+
+            client._transport.mockReturnValueOnce(Mock.GET_XTK_QUERY_SCHEMA_RESPONSE);
+            client._transport.mockReturnValueOnce(Mock.GET_MID_EXT_ACCOUNT_RESPONSE(encrypted));
+            client._transport.mockReturnValueOnce(Mock.GET_XTK_SESSION_SCHEMA_RESPONSE);
+            client._transport.mockReturnValueOnce(Mock.GET_SECRET_KEY_OPTION_RESPONSE(key));
+
+            await expect(async () => {
+                client._representation = "Dummy";
+                var connectionParameters = await sdk.ConnectionParameters.ofExternalAccount(client, "defaultEmailMid");
+                return sdk.init(connectionParameters);
+            }).rejects.toMatchObject({ errorCode: "SDK-000004" });
+        });
+
+        // getMidClient internally uses an object encoded in BadgerFish
+        // => explicitely test with another representation
+        it("Should fail not fail with SimpleJson representation", async () => {
+            const client = await Mock.makeClient();
+            client._representation = "SimpleJson";
+            const key = Mock.makeKey();
+            const encrypted = new Cipher(key).encryptPassword("mid");
+
+            client._transport.mockReturnValueOnce(Mock.LOGON_RESPONSE);
+            await client.NLWS.xtkSession.logon();
+
+            client._transport.mockReturnValueOnce(Mock.GET_XTK_QUERY_SCHEMA_RESPONSE);
+            client._transport.mockReturnValueOnce(Mock.GET_MID_EXT_ACCOUNT_RESPONSE(encrypted));
+            client._transport.mockReturnValueOnce(Mock.GET_XTK_SESSION_SCHEMA_RESPONSE);
+            client._transport.mockReturnValueOnce(Mock.GET_SECRET_KEY_OPTION_RESPONSE(key));
+
+            var connectionParameters = await sdk.ConnectionParameters.ofExternalAccount(client, "defaultEmailMid");
+            await sdk.init(connectionParameters);
+        });
+
+        it("Should get cached cipher", async () => {
+            const client = await Mock.makeClient();
+            client._transport.mockReturnValueOnce(Mock.LOGON_RESPONSE);
+            await client.NLWS.xtkSession.logon();
+            const key = Mock.makeKey();
+            
+            client._transport.mockReturnValueOnce(Mock.GET_XTK_SESSION_SCHEMA_RESPONSE);
+            client._transport.mockReturnValueOnce(Mock.GET_SECRET_KEY_OPTION_RESPONSE(key));
+            var cipher = await client._getSecretKeyCipher();
+            expect(cipher).not.toBeNull();
+            expect(cipher.key).not.toBeNull();
+            expect(cipher.iv).not.toBeNull();
+
+            // Ask again, should be cached (no mock methods)
+            client.clearAllCaches();
+            cipher = await client._getSecretKeyCipher();
+            expect(cipher).not.toBeNull();
+            expect(cipher.key).not.toBeNull();
+            expect(cipher.iv).not.toBeNull();
+
+            client._transport.mockReturnValueOnce(Mock.LOGOFF_RESPONSE);
+            await client.NLWS.xtkSession.logoff();
+        });
     });
 
-    it("getSysEnum should support schemas which do not have enumerations (BadgerFish representation)", async () => {
-      const client = await Mock.makeClient();
-      client._representation = "BadgerFish";
-      client._transport.mockReturnValueOnce(Mock.LOGON_RESPONSE);
-      await client.NLWS.xtkSession.logon();
-
-      client._transport.mockReturnValueOnce(Mock.GET_XTK_ALL_SCHEMA_RESPONSE);
-      var sysEnum = await client.getSysEnum("xtk:all:encryptionType");
-      expect(sysEnum).toBeUndefined();
-    });
-
-    it("getSysEnum should support schemas which do not have enumerations (XML representation)", async () => {
-      const client = await Mock.makeClient();
-      client._representation = "xml";
-      client._transport.mockReturnValueOnce(Mock.LOGON_RESPONSE);
-      await client.NLWS.xtkSession.logon();
-
-      client._transport.mockReturnValueOnce(Mock.GET_XTK_ALL_SCHEMA_RESPONSE);
-      var sysEnum = await client.getSysEnum("xtk:all:encryptionType");
-      expect(sysEnum).toBeUndefined();
-    });
-
-    it("getSysEnum should support schemas which do not have enumerations (SimpleJson representation)", async () => {
-      const client = await Mock.makeClient();
-      client._transport.mockReturnValueOnce(Mock.LOGON_RESPONSE);
-      await client.NLWS.xtkSession.logon();
-
-      client._transport.mockReturnValueOnce(Mock.GET_XTK_ALL_SCHEMA_RESPONSE);
-      var sysEnum = await client.getSysEnum("xtk:all:encryptionType");
-      expect(sysEnum).toBeUndefined();
-    });
-
-    it("getSysEnum should fail if schema not found", async () => {
-      const client = await Mock.makeClient();
-      client._transport.mockReturnValueOnce(Mock.LOGON_RESPONSE);
-      await client.NLWS.xtkSession.logon();
-
-      client._transport.mockReturnValueOnce(Mock.GET_XTK_ALL_SCHEMA_RESPONSE);
-      await expect(client.getSysEnum(":")).rejects.toMatchObject({ errorCode: "SDK-000006" });
-    });
-
-    it("getSysEnum should fail on invalid representation)", async () => {
-      const client = await Mock.makeClient();
-      client._transport.mockReturnValueOnce(Mock.LOGON_RESPONSE);
-      await client.NLWS.xtkSession.logon();
-      client._transport.mockReturnValueOnce(Mock.GET_XTK_ALL_SCHEMA_RESPONSE);
-      await client.getSysEnum("xtk:all:encryptionType"); // cache schema before setting invalid representation
-      client._representation = "Dummy";
-      await expect(client.getSysEnum("xtk:all:encryptionType")).rejects.toMatchObject({ errorCode: "SDK-000004" });
-    });
-
-  });
-
-  describe("Should return sys enum definition with the right representation", () => {
-    it("Should return sys enum definition with the default representation", async () => {
-      const client = await Mock.makeClient();
-      client._transport.mockReturnValueOnce(Mock.LOGON_RESPONSE);
-      await client.NLWS.xtkSession.logon();
-
-      client._transport.mockReturnValueOnce(Mock.GET_NMS_EXTACCOUNT_SCHEMA_RESPONSE);
-      var sysEnum = await client.getSysEnum("nms:extAccount:encryptionType");
-      expect(sysEnum["basetype"]).toBe("byte");
-      expect(sysEnum["name"]).toBe("encryptionType");
-      expect(sysEnum.value[0]["name"]).toBe("none");
-      expect(sysEnum.value[1]["name"]).toBe("ssl");
-    });
-
-    it("Should return sys enum definition with the 'BadgerFish' representation", async () => {
-      const client = await Mock.makeClient({ representation: "BadgerFish" });
-      client._transport.mockReturnValueOnce(Mock.LOGON_RESPONSE);
-      await client.NLWS.xtkSession.logon();
-
-      client._transport.mockReturnValueOnce(Mock.GET_NMS_EXTACCOUNT_SCHEMA_RESPONSE);
-      var sysEnum = await client.getSysEnum("nms:extAccount:encryptionType");
-      expect(sysEnum["@basetype"]).toBe("byte");
-      expect(sysEnum["@name"]).toBe("encryptionType");
-      expect(sysEnum.value[0]["@name"]).toBe("none");
-      expect(sysEnum.value[1]["@name"]).toBe("ssl");
-    });
-
-    it("Should return sys enum definition with the 'SimpleJson' representation", async () => {
-      const client = await Mock.makeClient();
-      client._transport.mockReturnValueOnce(Mock.LOGON_RESPONSE);
-      await client.NLWS.xtkSession.logon();
-
-      client._transport.mockReturnValueOnce(Mock.GET_NMS_EXTACCOUNT_SCHEMA_RESPONSE);
-      var sysEnum = await client.getSysEnum("nms:extAccount:encryptionType");
-      expect(sysEnum["basetype"]).toBe("byte");
-      expect(sysEnum["@basetype"]).toBeUndefined();
-      expect(sysEnum["name"]).toBe("encryptionType");
-      expect(sysEnum.value[0]["name"]).toBe("none");
-      expect(sysEnum.value[1]["name"]).toBe("ssl");
-    });
-
-    it("Should return sys enum definition with the 'xml' representation", async () => {
-      const client = await Mock.makeClient({ representation: "xml" });
-      client._transport.mockReturnValueOnce(Mock.LOGON_RESPONSE);
-      await client.NLWS.xtkSession.logon();
-
-      client._transport.mockReturnValueOnce(Mock.GET_NMS_EXTACCOUNT_SCHEMA_RESPONSE);
-      var sysEnum = await client.getSysEnum("nms:extAccount:encryptionType");
-      expect(sysEnum.getAttribute("basetype")).toBe("byte");
-      expect(sysEnum.getAttribute("name")).toBe("encryptionType");
-      var value = DomUtil.getFirstChildElement(sysEnum, "value");
-      expect(value.getAttribute("name")).toBe("none");
-      value = DomUtil.getNextSiblingElement(value);
-      expect(value.getAttribute("name")).toBe("ssl");
-    });
-  });
-
-  describe("Get Mid Client", () => {
-
-    it("Should get mid connection", async () => {
-      const client = await Mock.makeClient();
-      client._transport.mockReturnValueOnce(Mock.LOGON_RESPONSE);
-      await client.NLWS.xtkSession.logon();
-      const key = Mock.makeKey();
-      const encrypted = new Cipher(key).encryptPassword("mid");
-
-      client._transport.mockReturnValueOnce(Mock.GET_XTK_QUERY_SCHEMA_RESPONSE);
-      client._transport.mockReturnValueOnce(Mock.GET_MID_EXT_ACCOUNT_RESPONSE(encrypted));
-      client._transport.mockReturnValueOnce(Mock.GET_XTK_SESSION_SCHEMA_RESPONSE);
-      client._transport.mockReturnValueOnce(Mock.GET_SECRET_KEY_OPTION_RESPONSE(key));
-      var connectionParameters = await sdk.ConnectionParameters.ofExternalAccount(client, "defaultEmailMid");
-      var midClient = await sdk.init(connectionParameters);
-      midClient._transport = jest.fn();
-
-      midClient._transport.mockReturnValueOnce(Mock.GET_LOGON_MID_RESPONSE);
-      await midClient.NLWS.xtkSession.logon();
-
-      midClient._transport.mockReturnValueOnce(Mock.GET_XTK_SESSION_SCHEMA_RESPONSE);
-      midClient._transport.mockReturnValueOnce(Mock.GET_TSTCNX_RESPONSE);
-      await midClient.NLWS.xtkSession.testCnx();
-
-      midClient._transport.mockReturnValueOnce(Mock.LOGOFF_RESPONSE);
-      await midClient.NLWS.xtkSession.logoff();
-      client._transport.mockReturnValueOnce(Mock.LOGOFF_RESPONSE);
-      await client.NLWS.xtkSession.logoff();
-    });
-
-    it("Should fail to get connection for external account which is not a mid-sourcing account", async () => {
-      const client = await Mock.makeClient();
-      client._transport.mockReturnValueOnce(Mock.LOGON_RESPONSE);
-      await client.NLWS.xtkSession.logon();
-      const key = Mock.makeKey();
-      const encrypted = new Cipher(key).encryptPassword("mid");
-
-      client._transport.mockReturnValueOnce(Mock.GET_XTK_QUERY_SCHEMA_RESPONSE);
-      client._transport.mockReturnValueOnce(Mock.GET_BAD_EXT_ACCOUNT_RESPONSE(encrypted));
-      client._transport.mockReturnValueOnce(Mock.GET_XTK_SESSION_SCHEMA_RESPONSE);
-      client._transport.mockReturnValueOnce(Mock.GET_SECRET_KEY_OPTION_RESPONSE(key));
-      await expect(async () => {
-        return sdk.ConnectionParameters.ofExternalAccount(client, "bad");
-      }).rejects.toMatchObject({ errorCode: "SDK-000005" });
-    })
-
-    it("Should fail if invalid representation", async () => {
-      const client = await Mock.makeClient();
-      const key = Mock.makeKey();
-      const encrypted = new Cipher(key).encryptPassword("mid");
-
-      client._transport.mockReturnValueOnce(Mock.LOGON_RESPONSE);
-      await client.NLWS.xtkSession.logon();
-
-      client._transport.mockReturnValueOnce(Mock.GET_XTK_QUERY_SCHEMA_RESPONSE);
-      client._transport.mockReturnValueOnce(Mock.GET_MID_EXT_ACCOUNT_RESPONSE(encrypted));
-      client._transport.mockReturnValueOnce(Mock.GET_XTK_SESSION_SCHEMA_RESPONSE);
-      client._transport.mockReturnValueOnce(Mock.GET_SECRET_KEY_OPTION_RESPONSE(key));
-
-      await expect(async () => {
-        client._representation = "Dummy";
-        var connectionParameters = await sdk.ConnectionParameters.ofExternalAccount(client, "defaultEmailMid");
-        return sdk.init(connectionParameters);
-      }).rejects.toMatchObject({ errorCode: "SDK-000004" });
-    });
-
-    // getMidClient internally uses an object encoded in BadgerFish
-    // => explicitely test with another representation
-    it("Should fail not fail with SimpleJson representation", async () => {
-      const client = await Mock.makeClient();
-      client._representation = "SimpleJson";
-      const key = Mock.makeKey();
-      const encrypted = new Cipher(key).encryptPassword("mid");
-
-      client._transport.mockReturnValueOnce(Mock.LOGON_RESPONSE);
-      await client.NLWS.xtkSession.logon();
-
-      client._transport.mockReturnValueOnce(Mock.GET_XTK_QUERY_SCHEMA_RESPONSE);
-      client._transport.mockReturnValueOnce(Mock.GET_MID_EXT_ACCOUNT_RESPONSE(encrypted));
-      client._transport.mockReturnValueOnce(Mock.GET_XTK_SESSION_SCHEMA_RESPONSE);
-      client._transport.mockReturnValueOnce(Mock.GET_SECRET_KEY_OPTION_RESPONSE(key));
-
-      var connectionParameters = await sdk.ConnectionParameters.ofExternalAccount(client, "defaultEmailMid");
-      await sdk.init(connectionParameters);
-    });
-
-    it("Should get cached cipher", async () => {
-      const client = await Mock.makeClient();
-      client._transport.mockReturnValueOnce(Mock.LOGON_RESPONSE);
-      await client.NLWS.xtkSession.logon();
-      const key = Mock.makeKey();
-
-      client._transport.mockReturnValueOnce(Mock.GET_XTK_SESSION_SCHEMA_RESPONSE);
-      client._transport.mockReturnValueOnce(Mock.GET_SECRET_KEY_OPTION_RESPONSE(key));
-      var cipher = await client._getSecretKeyCipher();
-      expect(cipher).not.toBeNull();
-      expect(cipher.key).not.toBeNull();
-      expect(cipher.iv).not.toBeNull();
-
-      // Ask again, should be cached (no mock methods)
-      client.clearAllCaches();
-      cipher = await client._getSecretKeyCipher();
-      expect(cipher).not.toBeNull();
-      expect(cipher.key).not.toBeNull();
-      expect(cipher.iv).not.toBeNull();
-
-      client._transport.mockReturnValueOnce(Mock.LOGOFF_RESPONSE);
-      await client.NLWS.xtkSession.logoff();
-    });
-  });
-
-
-  describe("SOAP call with all parameters and return types", () => {
-
-    it("Should call with all parameter types", async () => {
-      const client = await Mock.makeClient({ representation: "BadgerFish" });
-
-      client._transport.mockReturnValueOnce(Mock.LOGON_RESPONSE);
-      await client.NLWS.xtkSession.logon();
-
-      client._transport.mockReturnValueOnce(Mock.GET_XTK_ALL_SCHEMA_RESPONSE);
-      client._transport.mockReturnValueOnce(Mock.GET_XTK_ALL_TYPES_RESPONSE);
-
-      const element = { "@type": "element", "@xtkschema": "nms:recipient" };          // @xtkschema needed to determine root name
-      const document = { "@type": "document", "@xtkschema": "nms:recipient" };
-
-      const result = await client.NLWS.xtkAll.allTypes("Hello World", true, 1, 1000, 100000, "100000", "2020-12-31T12:34:56.789Z", "2020-12-31", element, document);
-      // Note: should match responses in GET_XTK_ALL_TYPES_RESPONSE
-      expect(result.length).toBe(10);
-      expect(result[0]).toBe("Hello World");
-      expect(result[1]).toBe(true);
-      expect(result[2]).toBe(1);
-      expect(result[3]).toBe(1000);
-      expect(result[4]).toBe(100000);
-      expect(result[5]).toBe("100000");
-      expect(result[6].toISOString()).toBe("2020-12-31T12:34:56.789Z");
-      expect(result[7].toISOString()).toBe("2020-12-31T00:00:00.000Z");
-      expect(result[8]["@type"]).toBe("element");
-      expect(result[8]["@result"]).toBe("true");
-      expect(result[9]["@type"]).toBe("document");
-      expect(result[9]["@result"]).toBe("true");
-
-      client._transport.mockReturnValueOnce(Mock.LOGOFF_RESPONSE);
-      await client.NLWS.xtkSession.logoff();
-    });
-
-    it("Should check xtkschema attribute", async () => {
-      const client = await Mock.makeClient();
-
-      client._transport.mockReturnValueOnce(Mock.LOGON_RESPONSE);
-      await client.NLWS.xtkSession.logon();
-
-      client._transport.mockReturnValueOnce(Mock.GET_XTK_ALL_SCHEMA_RESPONSE);
-      client._transport.mockReturnValueOnce(Mock.GET_XTK_ALL_TYPES_RESPONSE);
-
-      const element = { "@type": "element" };          // @xtkschema needed to determine root name, missing on purpose
-      const document = { "@type": "document", "@xtkschema": "nms:recipient" };
-
-      await client.NLWS.xtkAll.allTypes("Hello World", true, 1, 1000, 100000, "2020-12-31T12:34:56.789Z", "2020-12-31", element, document).catch(e => {
-        expect(e.name).toMatch('Error');
-      });
-
-      client._transport.mockReturnValueOnce(Mock.LOGOFF_RESPONSE);
-      await client.NLWS.xtkSession.logoff();
-    });
-    it("Should fail on unsupported type", async () => {
-      const client = await Mock.makeClient();
-      client._transport.mockReturnValueOnce(Mock.LOGON_RESPONSE);
-      await client.NLWS.xtkSession.logon();
-
-      client._transport.mockReturnValueOnce(Mock.GET_XTK_ALL_SCHEMA_RESPONSE);
-
-      // unsupported input parameter
-      await expect(client.NLWS.xtkAll.unsupportedInput()).rejects.toMatchObject({ errorCode: "SDK-000008" });
-
-      // unsupported output parameter
-      client._transport.mockReturnValueOnce(Mock.GET_XTK_TYPE_UNSUPPORTED_TYPE_RESPONSE);
-      await expect(client.NLWS.xtkAll.unsupported()).rejects.toMatchObject({ errorCode: "SDK-000007" });
-
-      client._transport.mockReturnValueOnce(Mock.LOGOFF_RESPONSE);
-      await client.NLWS.xtkSession.logoff();
-    });
-
-    it("Should support local return type", async () => {
-      const client = await Mock.makeClient();
-      client._transport.mockReturnValueOnce(Mock.LOGON_RESPONSE);
-      await client.NLWS.xtkSession.logon();
-
-      client._transport.mockReturnValueOnce(Mock.GET_XTK_SESSION_SCHEMA_RESPONSE);
-      client._transport.mockReturnValueOnce(Mock.GET_USER_INFO_RESPONSE);
-      const userInfo = await client.NLWS.xtkSession.getUserInfo();
-      expect(userInfo["login"]).toBe("admin");
-
-      client._transport.mockReturnValueOnce(Mock.LOGOFF_RESPONSE);
-      await client.NLWS.xtkSession.logoff();
-    });
-
-    it("Should support XML representation", async () => {
-      const client = await Mock.makeClient({ representation: "xml" });
-      client._transport.mockReturnValueOnce(Mock.LOGON_RESPONSE);
-      await client.NLWS.xtkSession.logon();
-
-      client._transport.mockReturnValueOnce(Mock.GET_XTK_SESSION_SCHEMA_RESPONSE);
-      client._transport.mockReturnValueOnce(Mock.GET_USER_INFO_RESPONSE);
-      const userInfo = await client.NLWS.xtkSession.getUserInfo();
-      expect(userInfo.getAttribute("login")).toBe("admin");
-
-      client._transport.mockReturnValueOnce(Mock.LOGOFF_RESPONSE);
-      await client.NLWS.xtkSession.logoff();
-    });
-
-    it("Should fail if schema does not exist", async () => {
-      const client = await Mock.makeClient();
-      client._transport.mockReturnValueOnce(Mock.LOGON_RESPONSE);
-      await client.NLWS.xtkSession.logon();
-
-      client._transport.mockReturnValueOnce(Mock.GET_MISSING_SCHEMA_RESPONSE);
-      await expect(client.NLWS.xtkNotFound.unsupported()).rejects.toMatchObject({ errorCode: "SDK-000009" });
-
-      // Call directly
-      client._transport.mockReturnValueOnce(Mock.GET_MISSING_SCHEMA_RESPONSE);
-      const callContext = { schemaId: "xtk:notFound" };
-      await expect(client._callMethod("dummy", callContext)).rejects.toMatchObject({ errorCode: "SDK-000009" });
-
-      client._transport.mockReturnValueOnce(Mock.LOGOFF_RESPONSE);
-      await client.NLWS.xtkSession.logoff();
-    });
-
-    it("Should fail if method does not exist", async () => {
-      const client = await Mock.makeClient();
-      client._transport.mockReturnValueOnce(Mock.LOGON_RESPONSE);
-      await client.NLWS.xtkSession.logon();
-
-      client._transport.mockReturnValueOnce(Mock.GET_XTK_SESSION_SCHEMA_RESPONSE);
-      await expect(client.NLWS.xtkSession.unsupported()).rejects.toMatchObject({ errorCode: "SDK-000009" });
-
-      client._transport.mockReturnValueOnce(Mock.LOGOFF_RESPONSE);
-      await client.NLWS.xtkSession.logoff();
-    });
-
-    it("Should fail if calling non static function without object", async () => {
-      const client = await Mock.makeClient();
-      client._transport.mockReturnValueOnce(Mock.LOGON_RESPONSE);
-      await client.NLWS.xtkSession.logon();
-
-      client._transport.mockReturnValueOnce(Mock.GET_XTK_SESSION_SCHEMA_RESPONSE);
-      await expect(client.NLWS.xtkSession.nonStatic()).rejects.toMatchObject({ errorCode: "SDK-000009" });
-
-      client._transport.mockReturnValueOnce(Mock.LOGOFF_RESPONSE);
-      await client.NLWS.xtkSession.logoff();
-    });
-
-    it("Should start workflow (hack)", async () => {
-      const client = await Mock.makeClient();
-      client._transport.mockReturnValueOnce(Mock.LOGON_RESPONSE);
-      await client.NLWS.xtkSession.logon();
-
-      client._transport.mockReturnValueOnce(Mock.GET_XTK_WORKFLOW_SCHEMA_RESPONSE);
-      client._transport.mockImplementationOnce(options => {
-        const doc = DomUtil.parse(options.data);
-        const body = DomUtil.findElement(doc.documentElement, "SOAP-ENV:Body");
-        const method = DomUtil.getFirstChildElement(body);
-        const parameters = DomUtil.findElement(method, "parameters");
-        const variables = DomUtil.getFirstChildElement(parameters, "variables");
-        if (!variables)
-          throw new Error("Did not find 'variables' node");
-        if (variables.getAttribute("hello") != "world")
-          throw new Error("Did not find 'hello' variable");
-
-        return Promise.resolve(`<?xml version='1.0'?>
+
+    describe("SOAP call with all parameters and return types", () => {
+
+        it("Should call with all parameter types", async () => {
+            const client = await Mock.makeClient({ representation: "BadgerFish" });
+
+            client._transport.mockReturnValueOnce(Mock.LOGON_RESPONSE);
+            await client.NLWS.xtkSession.logon();
+
+            client._transport.mockReturnValueOnce(Mock.GET_XTK_ALL_SCHEMA_RESPONSE);
+            client._transport.mockReturnValueOnce(Mock.GET_XTK_ALL_TYPES_RESPONSE);
+
+            const element = { "@type": "element", "@xtkschema": "nms:recipient" };          // @xtkschema needed to determine root name
+            const document = { "@type": "document", "@xtkschema": "nms:recipient" };
+
+            const result = await client.NLWS.xtkAll.allTypes("Hello World", true, 1, 1000, 100000, "100000", "2020-12-31T12:34:56.789Z", "2020-12-31", element, document);
+            // Note: should match responses in GET_XTK_ALL_TYPES_RESPONSE
+            expect(result.length).toBe(10);
+            expect(result[0]).toBe("Hello World");
+            expect(result[1]).toBe(true);
+            expect(result[2]).toBe(1);
+            expect(result[3]).toBe(1000);
+            expect(result[4]).toBe(100000);
+            expect(result[5]).toBe("100000");
+            expect(result[6].toISOString()).toBe("2020-12-31T12:34:56.789Z");
+            expect(result[7].toISOString()).toBe("2020-12-31T00:00:00.000Z");
+            expect(result[8]["@type"]).toBe("element");
+            expect(result[8]["@result"]).toBe("true");
+            expect(result[9]["@type"]).toBe("document");
+            expect(result[9]["@result"]).toBe("true");
+
+            client._transport.mockReturnValueOnce(Mock.LOGOFF_RESPONSE);
+            await client.NLWS.xtkSession.logoff();
+        });
+
+        it("Should check xtkschema attribute", async () => {
+            const client = await Mock.makeClient();
+
+            client._transport.mockReturnValueOnce(Mock.LOGON_RESPONSE);
+            await client.NLWS.xtkSession.logon();
+
+            client._transport.mockReturnValueOnce(Mock.GET_XTK_ALL_SCHEMA_RESPONSE);
+            client._transport.mockReturnValueOnce(Mock.GET_XTK_ALL_TYPES_RESPONSE);
+
+            const element = { "@type": "element" };          // @xtkschema needed to determine root name, missing on purpose
+            const document = { "@type": "document", "@xtkschema": "nms:recipient" };
+
+            await client.NLWS.xtkAll.allTypes("Hello World", true, 1, 1000, 100000, "2020-12-31T12:34:56.789Z", "2020-12-31", element, document).catch(e => {
+                expect(e.name).toMatch('Error');
+            });
+
+            client._transport.mockReturnValueOnce(Mock.LOGOFF_RESPONSE);
+            await client.NLWS.xtkSession.logoff();
+        });
+        it("Should fail on unsupported type", async () => {
+            const client = await Mock.makeClient();
+            client._transport.mockReturnValueOnce(Mock.LOGON_RESPONSE);
+            await client.NLWS.xtkSession.logon();
+
+            client._transport.mockReturnValueOnce(Mock.GET_XTK_ALL_SCHEMA_RESPONSE);
+
+            // unsupported input parameter
+            await expect(client.NLWS.xtkAll.unsupportedInput()).rejects.toMatchObject({ errorCode: "SDK-000008" });
+
+            // unsupported output parameter
+            client._transport.mockReturnValueOnce(Mock.GET_XTK_TYPE_UNSUPPORTED_TYPE_RESPONSE);
+            await expect(client.NLWS.xtkAll.unsupported()).rejects.toMatchObject({ errorCode: "SDK-000007" });
+
+            client._transport.mockReturnValueOnce(Mock.LOGOFF_RESPONSE);
+            await client.NLWS.xtkSession.logoff();
+        });
+
+        it("Should support local return type", async () => {
+            const client = await Mock.makeClient();
+            client._transport.mockReturnValueOnce(Mock.LOGON_RESPONSE);
+            await client.NLWS.xtkSession.logon();
+
+            client._transport.mockReturnValueOnce(Mock.GET_XTK_SESSION_SCHEMA_RESPONSE);
+            client._transport.mockReturnValueOnce(Mock.GET_USER_INFO_RESPONSE);
+            const userInfo = await client.NLWS.xtkSession.getUserInfo();
+            expect(userInfo["login"]).toBe("admin");
+
+            client._transport.mockReturnValueOnce(Mock.LOGOFF_RESPONSE);
+            await client.NLWS.xtkSession.logoff();
+        });
+
+        it("Should support XML representation", async () => {
+            const client = await Mock.makeClient({ representation: "xml" });
+            client._transport.mockReturnValueOnce(Mock.LOGON_RESPONSE);
+            await client.NLWS.xtkSession.logon();
+
+            client._transport.mockReturnValueOnce(Mock.GET_XTK_SESSION_SCHEMA_RESPONSE);
+            client._transport.mockReturnValueOnce(Mock.GET_USER_INFO_RESPONSE);
+            const userInfo = await client.NLWS.xtkSession.getUserInfo();
+            expect(userInfo.getAttribute("login")).toBe("admin");
+
+            client._transport.mockReturnValueOnce(Mock.LOGOFF_RESPONSE);
+            await client.NLWS.xtkSession.logoff();
+        });
+
+        it("Should fail if schema does not exist", async () => {
+            const client = await Mock.makeClient();
+            client._transport.mockReturnValueOnce(Mock.LOGON_RESPONSE);
+            await client.NLWS.xtkSession.logon();
+
+            client._transport.mockReturnValueOnce(Mock.GET_MISSING_SCHEMA_RESPONSE);
+            await expect(client.NLWS.xtkNotFound.unsupported()).rejects.toMatchObject({ errorCode: "SDK-000009" });
+
+            // Call directly
+            client._transport.mockReturnValueOnce(Mock.GET_MISSING_SCHEMA_RESPONSE);
+            const callContext = { schemaId: "xtk:notFound" };
+            await expect(client._callMethod("dummy", callContext)).rejects.toMatchObject({ errorCode: "SDK-000009" });
+
+            client._transport.mockReturnValueOnce(Mock.LOGOFF_RESPONSE);
+            await client.NLWS.xtkSession.logoff();
+        });
+
+        it("Should fail if method does not exist", async () => {
+            const client = await Mock.makeClient();
+            client._transport.mockReturnValueOnce(Mock.LOGON_RESPONSE);
+            await client.NLWS.xtkSession.logon();
+
+            client._transport.mockReturnValueOnce(Mock.GET_XTK_SESSION_SCHEMA_RESPONSE);
+            await expect(client.NLWS.xtkSession.unsupported()).rejects.toMatchObject({ errorCode: "SDK-000009" });
+
+            client._transport.mockReturnValueOnce(Mock.LOGOFF_RESPONSE);
+            await client.NLWS.xtkSession.logoff();
+        });
+
+        it("Should fail if calling non static function without object", async () => {
+            const client = await Mock.makeClient();
+            client._transport.mockReturnValueOnce(Mock.LOGON_RESPONSE);
+            await client.NLWS.xtkSession.logon();
+
+            client._transport.mockReturnValueOnce(Mock.GET_XTK_SESSION_SCHEMA_RESPONSE);
+            await expect(client.NLWS.xtkSession.nonStatic()).rejects.toMatchObject({ errorCode: "SDK-000009" });
+
+            client._transport.mockReturnValueOnce(Mock.LOGOFF_RESPONSE);
+            await client.NLWS.xtkSession.logoff();
+        });
+
+        it("Should start workflow (hack)", async () => {
+            const client = await Mock.makeClient();
+            client._transport.mockReturnValueOnce(Mock.LOGON_RESPONSE);
+            await client.NLWS.xtkSession.logon();
+
+            client._transport.mockReturnValueOnce(Mock.GET_XTK_WORKFLOW_SCHEMA_RESPONSE);
+            client._transport.mockImplementationOnce(options => {
+                const doc = DomUtil.parse(options.data);
+                const body = DomUtil.findElement(doc.documentElement, "SOAP-ENV:Body");
+                const method = DomUtil.getFirstChildElement(body);
+                const parameters = DomUtil.findElement(method, "parameters");
+                const variables = DomUtil.getFirstChildElement(parameters, "variables");
+                if (!variables)
+                    throw new Error("Did not find 'variables' node");
+                if (variables.getAttribute("hello") != "world")
+                    throw new Error("Did not find 'hello' variable");
+
+                return Promise.resolve(`<?xml version='1.0'?>
                     <SOAP-ENV:Envelope xmlns:xsd='http://www.w3.org/2001/XMLSchema' xmlns:xsi='http://www.w3.org/2001/XMLSchema-instance' xmlns:ns='urn:xtk:workflow' xmlns:SOAP-ENV='http://schemas.xmlsoap.org/soap/envelope/'>
                         <SOAP-ENV:Body>
                         <StartWithParametersResponse xmlns='urn:xtk:workflow' SOAP-ENV:encodingStyle='http://schemas.xmlsoap.org/soap/encoding/'>
                         </StartWithParametersResponse>
                         </SOAP-ENV:Body>
                     </SOAP-ENV:Envelope>`);
-      });
-      await client.NLWS.xtkWorkflow.startWithParameters(4900, { "hello": "world" });
-
-      client._transport.mockReturnValueOnce(Mock.LOGOFF_RESPONSE);
-      await client.NLWS.xtkSession.logoff();
-    });
-
-    it("Should call non static method", async () => {
-      const client = await Mock.makeClient();
-      client._transport.mockReturnValueOnce(Mock.LOGON_RESPONSE);
-      await client.NLWS.xtkSession.logon();
-
-      client._transport.mockReturnValueOnce(Mock.GET_XTK_QUERY_SCHEMA_RESPONSE);
-      client._transport.mockReturnValueOnce(Mock.GET_QUERY_EXECUTE_RESPONSE);
-      var queryDef = {
-        "schema": "nms:extAccount",
-        "operation": "select",
-        "select": {
-          "node": [
-            { "expr": "@id" },
-            { "expr": "@name" }
-          ]
-        }
-      };
-      var query = client.NLWS.xtkQueryDef.create(queryDef);
-      await query.executeQuery();
-
-      queryDef = DomUtil.parse(`<queryDef schema="nms:extAccount" operation="select">
+            });
+            await client.NLWS.xtkWorkflow.startWithParameters(4900, { "hello": "world" });
+
+            client._transport.mockReturnValueOnce(Mock.LOGOFF_RESPONSE);
+            await client.NLWS.xtkSession.logoff();
+        });
+
+        it("Should call non static method", async () => {
+            const client = await Mock.makeClient();
+            client._transport.mockReturnValueOnce(Mock.LOGON_RESPONSE);
+            await client.NLWS.xtkSession.logon();
+
+            client._transport.mockReturnValueOnce(Mock.GET_XTK_QUERY_SCHEMA_RESPONSE);
+            client._transport.mockReturnValueOnce(Mock.GET_QUERY_EXECUTE_RESPONSE);
+            var queryDef = {
+                "schema": "nms:extAccount",
+                "operation": "select",
+                "select": {
+                    "node": [
+                        { "expr": "@id" },
+                        { "expr": "@name" }
+                    ]
+                }
+            };
+            var query = client.NLWS.xtkQueryDef.create(queryDef);
+            await query.executeQuery();
+
+            queryDef = DomUtil.parse(`<queryDef schema="nms:extAccount" operation="select">
                     <select>
                         <node expr="@id"/>
                         <node expr="@name"/>
                     </select>
                 </queryDef>`);
-      client._representation = "xml";
-      client._transport.mockReturnValueOnce(Mock.GET_QUERY_EXECUTE_RESPONSE);
-      query = client.NLWS.xtkQueryDef.create(queryDef);
-      await query.executeQuery();
-
-      client._representation = "invalid";
-      client.NLWS.xtkQueryDef.create(queryDef)
-      await expect(async () => {
-        return query.executeQuery();
-      }).rejects.toMatchObject({ errorCode: "SDK-000004" });
-
-      client._transport.mockReturnValueOnce(Mock.LOGOFF_RESPONSE);
-      await client.NLWS.xtkSession.logoff();
-
-    });
-
-    it("Should fail to return DOMDocument with unsupported representation", async () => {
-      const client = await Mock.makeClient();
-      client._transport.mockReturnValueOnce(Mock.LOGON_RESPONSE);
-      await client.NLWS.xtkSession.logon();
-      client._transport.mockReturnValueOnce(Mock.GET_XTK_SESSION_SCHEMA_RESPONSE);
-
-      client._transport.mockReturnValueOnce(Mock.GET_GETDOCUMENT_RESPONSE);
-      client._representation = "xml";
-      await client.NLWS.xtkPersist.getDocument();
-
-      client._transport.mockReturnValueOnce(Mock.GET_GETDOCUMENT_RESPONSE);
-      client._representation = "invalid";
-      await expect(async() => {
-        return client.NLWS.xtkPersist.getDocument();
-      }).rejects.toMatchObject({ errorCode: "SDK-000004" });
-
-      client._transport.mockReturnValueOnce(Mock.LOGOFF_RESPONSE);
-      await client.NLWS.xtkSession.logoff();
-    });
-
-    it("Should fail to return DOMElement with unsupported representation", async () => {
-      const client = await Mock.makeClient();
-      client._transport.mockReturnValueOnce(Mock.LOGON_RESPONSE);
-      await client.NLWS.xtkSession.logon();
-      client._transport.mockReturnValueOnce(Mock.GET_XTK_SESSION_SCHEMA_RESPONSE);
-
-      client._transport.mockReturnValueOnce(Mock.GET_GETELEMENT_RESPONSE);
-      client._representation = "xml";
-      await client.NLWS.xtkPersist.getElement();
-
-      client._transport.mockReturnValueOnce(Mock.GET_GETELEMENT_RESPONSE);
-      client._representation = "invalid";
-      await expect(async() => {
-        return client.NLWS.xtkPersist.getElement();
-      }).rejects.toMatchObject({ errorCode: "SDK-000004" });
-
-      client._transport.mockReturnValueOnce(Mock.LOGOFF_RESPONSE);
-      await client.NLWS.xtkSession.logoff();
-    });
-
-    it("Should fail to pass DOMDocument with unsupported representation", async () => {
-      const client = await Mock.makeClient();
-      client._transport.mockReturnValueOnce(Mock.LOGON_RESPONSE);
-      await client.NLWS.xtkSession.logon();
-      client._transport.mockReturnValueOnce(Mock.GET_XTK_SESSION_SCHEMA_RESPONSE);
-
-      const document = DomUtil.parse("<root/>");
-      client._transport.mockReturnValueOnce(Mock.GET_SETDOCUMENT_RESPONSE);
-      client._representation = "xml";
-      await client.NLWS.xtkPersist.setDocument(document);
-
-      client._transport.mockReturnValueOnce(Mock.GET_SETDOCUMENT_RESPONSE);
-      client._representation = "invalid";
-      await expect(async() => {
-        return client.NLWS.xtkPersist.setDocument(document);
-      }).rejects.toMatchObject({ errorCode: "SDK-000004" });
-
-      client._transport.mockReturnValueOnce(Mock.LOGOFF_RESPONSE);
-      await client.NLWS.xtkSession.logoff();
-    });
-
-
-    it("Should fail to pass DOMElement with unsupported representation", async () => {
-      const client = await Mock.makeClient();
-      client._transport.mockReturnValueOnce(Mock.LOGON_RESPONSE);
-      await client.NLWS.xtkSession.logon();
-      client._transport.mockReturnValueOnce(Mock.GET_XTK_SESSION_SCHEMA_RESPONSE);
-
-      const element = DomUtil.parse("<root/>").documentElement;
-      client._transport.mockReturnValueOnce(Mock.GET_SETELEMENT_RESPONSE);
-      client._representation = "xml";
-      await client.NLWS.xtkPersist.setElement(element);
-
-      client._transport.mockReturnValueOnce(Mock.GET_SETELEMENT_RESPONSE);
-      client._representation = "invalid";
-      await expect(async() => {
-        return client.NLWS.xtkPersist.setElement(element);
-      }).rejects.toMatchObject({ errorCode: "SDK-000004" });
-
-      client._transport.mockReturnValueOnce(Mock.LOGOFF_RESPONSE);
-      await client.NLWS.xtkSession.logoff();
-    });
-
-    it("Should support mutable calls", async () => {
-      // Some methods can mutate the object on which they apply. This is for instance the case of the xtk:queryDef#SelectAll method.
-      // You call it on a queryDef, and it internally returns a new query definition which contain select nodes for all the nodes of the schema.
-      // When such a method is called, the SDK will know how to "mutate" the corresponding object.
-      const client = await Mock.makeClient();
-      client._transport.mockReturnValueOnce(Mock.LOGON_RESPONSE);
-      await client.NLWS.xtkSession.logon();
-
-      var queryDef = {
-        "schema": "xtk:option",
-        "operation": "getIfExists",
-      };
-      client._transport.mockReturnValueOnce(Mock.GET_XTK_QUERY_SCHEMA_RESPONSE);
-      var query = client.NLWS.xtkQueryDef.create(queryDef);
-
-      client._transport.mockReturnValueOnce(Promise.resolve(`<?xml version='1.0'?>
+            client._representation = "xml";
+            client._transport.mockReturnValueOnce(Mock.GET_QUERY_EXECUTE_RESPONSE);
+            query = client.NLWS.xtkQueryDef.create(queryDef);
+            await query.executeQuery();
+
+            client._representation = "invalid";
+            client.NLWS.xtkQueryDef.create(queryDef)
+            await expect(async () => {
+                return query.executeQuery();
+            }).rejects.toMatchObject({ errorCode: "SDK-000004" });
+
+            client._transport.mockReturnValueOnce(Mock.LOGOFF_RESPONSE);
+            await client.NLWS.xtkSession.logoff();
+
+        });
+
+        it("Should fail to return DOMDocument with unsupported representation", async () => {
+            const client = await Mock.makeClient();
+            client._transport.mockReturnValueOnce(Mock.LOGON_RESPONSE);
+            await client.NLWS.xtkSession.logon();
+            client._transport.mockReturnValueOnce(Mock.GET_XTK_SESSION_SCHEMA_RESPONSE);
+
+            client._transport.mockReturnValueOnce(Mock.GET_GETDOCUMENT_RESPONSE);
+            client._representation = "xml";
+            await client.NLWS.xtkPersist.getDocument();
+
+            client._transport.mockReturnValueOnce(Mock.GET_GETDOCUMENT_RESPONSE);
+            client._representation = "invalid";
+            await expect(async() => {
+                return client.NLWS.xtkPersist.getDocument();
+            }).rejects.toMatchObject({ errorCode: "SDK-000004" });
+
+            client._transport.mockReturnValueOnce(Mock.LOGOFF_RESPONSE);
+            await client.NLWS.xtkSession.logoff();
+        });
+
+        it("Should fail to return DOMElement with unsupported representation", async () => {
+            const client = await Mock.makeClient();
+            client._transport.mockReturnValueOnce(Mock.LOGON_RESPONSE);
+            await client.NLWS.xtkSession.logon();
+            client._transport.mockReturnValueOnce(Mock.GET_XTK_SESSION_SCHEMA_RESPONSE);
+
+            client._transport.mockReturnValueOnce(Mock.GET_GETELEMENT_RESPONSE);
+            client._representation = "xml";
+            await client.NLWS.xtkPersist.getElement();
+
+            client._transport.mockReturnValueOnce(Mock.GET_GETELEMENT_RESPONSE);
+            client._representation = "invalid";
+            await expect(async() => {
+                return client.NLWS.xtkPersist.getElement();
+            }).rejects.toMatchObject({ errorCode: "SDK-000004" });
+
+            client._transport.mockReturnValueOnce(Mock.LOGOFF_RESPONSE);
+            await client.NLWS.xtkSession.logoff();
+        });
+
+        it("Should fail to pass DOMDocument with unsupported representation", async () => {
+            const client = await Mock.makeClient();
+            client._transport.mockReturnValueOnce(Mock.LOGON_RESPONSE);
+            await client.NLWS.xtkSession.logon();
+            client._transport.mockReturnValueOnce(Mock.GET_XTK_SESSION_SCHEMA_RESPONSE);
+
+            const document = DomUtil.parse("<root/>");
+            client._transport.mockReturnValueOnce(Mock.GET_SETDOCUMENT_RESPONSE);
+            client._representation = "xml";
+            await client.NLWS.xtkPersist.setDocument(document);
+
+            client._transport.mockReturnValueOnce(Mock.GET_SETDOCUMENT_RESPONSE);
+            client._representation = "invalid";
+            await expect(async() => {
+                return client.NLWS.xtkPersist.setDocument(document);
+            }).rejects.toMatchObject({ errorCode: "SDK-000004" });
+
+            client._transport.mockReturnValueOnce(Mock.LOGOFF_RESPONSE);
+            await client.NLWS.xtkSession.logoff();
+        });
+
+
+        it("Should fail to pass DOMElement with unsupported representation", async () => {
+            const client = await Mock.makeClient();
+            client._transport.mockReturnValueOnce(Mock.LOGON_RESPONSE);
+            await client.NLWS.xtkSession.logon();
+            client._transport.mockReturnValueOnce(Mock.GET_XTK_SESSION_SCHEMA_RESPONSE);
+
+            const element = DomUtil.parse("<root/>").documentElement;
+            client._transport.mockReturnValueOnce(Mock.GET_SETELEMENT_RESPONSE);
+            client._representation = "xml";
+            await client.NLWS.xtkPersist.setElement(element);
+
+            client._transport.mockReturnValueOnce(Mock.GET_SETELEMENT_RESPONSE);
+            client._representation = "invalid";
+            await expect(async() => {
+                return client.NLWS.xtkPersist.setElement(element);
+            }).rejects.toMatchObject({ errorCode: "SDK-000004" });
+
+            client._transport.mockReturnValueOnce(Mock.LOGOFF_RESPONSE);
+            await client.NLWS.xtkSession.logoff();
+        });
+
+        it("Should support mutable calls", async () => {
+            // Some methods can mutate the object on which they apply. This is for instance the case of the xtk:queryDef#SelectAll method. 
+            // You call it on a queryDef, and it internally returns a new query definition which contain select nodes for all the nodes of the schema. 
+            // When such a method is called, the SDK will know how to "mutate" the corresponding object.
+            const client = await Mock.makeClient();
+            client._transport.mockReturnValueOnce(Mock.LOGON_RESPONSE);
+            await client.NLWS.xtkSession.logon();
+            
+            var queryDef = {
+                "schema": "xtk:option",
+                "operation": "getIfExists",
+            };
+            client._transport.mockReturnValueOnce(Mock.GET_XTK_QUERY_SCHEMA_RESPONSE);
+            var query = client.NLWS.xtkQueryDef.create(queryDef);
+
+            client._transport.mockReturnValueOnce(Promise.resolve(`<?xml version='1.0'?>
                     <SOAP-ENV:Envelope xmlns:xsd='http://www.w3.org/2001/XMLSchema' xmlns:xsi='http://www.w3.org/2001/XMLSchema-instance' xmlns:ns='urn:xtk:queryDef' xmlns:SOAP-ENV='http://schemas.xmlsoap.org/soap/envelope/'>
                     <SOAP-ENV:Body>
                     <SelectAllResponse xmlns='urn:xtk:queryDef' SOAP-ENV:encodingStyle='http://schemas.xmlsoap.org/soap/encoding/'>
@@ -1051,27 +1049,27 @@
                     </SelectAllResponse>
                     </SOAP-ENV:Body>
                     </SOAP-ENV:Envelope>`));
-      await query.selectAll(false);
-
-      // Check that query has new nodes
-      const object = query.inspect();         // JSON query object
-      expect(object.select.node.length).toBe(14);
-    })
-
-  });
-
-  // Fails to use xtk:persist unless xtk:session loaded before
-
-  describe("Issue #3", () => {
-
-    it("getIfExists with empty result", async () => {
-      const client = await Mock.makeClient();
-      client._transport.mockReturnValueOnce(Mock.LOGON_RESPONSE);
-      await client.NLWS.xtkSession.logon();
-
-      client._transport.mockReturnValueOnce(Mock.GET_XTK_QUERY_SCHEMA_RESPONSE);
-
-      client._transport.mockReturnValueOnce(Promise.resolve(`<?xml version='1.0'?>
+            await query.selectAll(false);
+            
+            // Check that query has new nodes
+            const object = query.inspect();         // JSON query object
+            expect(object.select.node.length).toBe(14);
+        })
+
+    });
+
+    // Fails to use xtk:persist unless xtk:session loaded before
+
+    describe("Issue #3", () => {
+
+        it("getIfExists with empty result", async () => {
+            const client = await Mock.makeClient();
+            client._transport.mockReturnValueOnce(Mock.LOGON_RESPONSE);
+            await client.NLWS.xtkSession.logon();
+
+            client._transport.mockReturnValueOnce(Mock.GET_XTK_QUERY_SCHEMA_RESPONSE);
+
+            client._transport.mockReturnValueOnce(Promise.resolve(`<?xml version='1.0'?>
             <SOAP-ENV:Envelope xmlns:xsd='http://www.w3.org/2001/XMLSchema' xmlns:xsi='http://www.w3.org/2001/XMLSchema-instance' xmlns:ns='urn:xtk:queryDef' xmlns:SOAP-ENV='http://schemas.xmlsoap.org/soap/envelope/'>
             <SOAP-ENV:Body>
             <ExecuteQueryResponse xmlns='urn:xtk:queryDef' SOAP-ENV:encodingStyle='http://schemas.xmlsoap.org/soap/encoding/'>
@@ -1081,31 +1079,31 @@
             </SOAP-ENV:Body>
             </SOAP-ENV:Envelope>`));
 
-      var queryDef = {
-        "schema": "nms:extAccount",
-        "operation": "getIfExists",
-        "select": {
-          "node": [
-            { "expr": "@id" },
-            { "expr": "@name" }
-          ]
-        }
-      };
-
-      // GetIfExists should return null
-      var query = client.NLWS.xtkQueryDef.create(queryDef);
-      var extAccount = await query.executeQuery();
-      expect(extAccount).toBeNull();
-    });
-
-    it("select with empty result", async () => {
-      const client = await Mock.makeClient();
-      client._transport.mockReturnValueOnce(Mock.LOGON_RESPONSE);
-      await client.NLWS.xtkSession.logon();
-
-      client._transport.mockReturnValueOnce(Mock.GET_XTK_QUERY_SCHEMA_RESPONSE);
-
-      client._transport.mockReturnValueOnce(Promise.resolve(`<?xml version='1.0'?>
+            var queryDef = {
+                "schema": "nms:extAccount",
+                "operation": "getIfExists",
+                "select": {
+                    "node": [
+                        { "expr": "@id" },
+                        { "expr": "@name" }
+                    ]
+                }
+            };
+
+            // GetIfExists should return null
+            var query = client.NLWS.xtkQueryDef.create(queryDef);
+            var extAccount = await query.executeQuery();
+            expect(extAccount).toBeNull();
+        });
+
+        it("select with empty result", async () => {
+            const client = await Mock.makeClient();
+            client._transport.mockReturnValueOnce(Mock.LOGON_RESPONSE);
+            await client.NLWS.xtkSession.logon();
+
+            client._transport.mockReturnValueOnce(Mock.GET_XTK_QUERY_SCHEMA_RESPONSE);
+
+            client._transport.mockReturnValueOnce(Promise.resolve(`<?xml version='1.0'?>
             <SOAP-ENV:Envelope xmlns:xsd='http://www.w3.org/2001/XMLSchema' xmlns:xsi='http://www.w3.org/2001/XMLSchema-instance' xmlns:ns='urn:xtk:queryDef' xmlns:SOAP-ENV='http://schemas.xmlsoap.org/soap/envelope/'>
             <SOAP-ENV:Body>
             <ExecuteQueryResponse xmlns='urn:xtk:queryDef' SOAP-ENV:encodingStyle='http://schemas.xmlsoap.org/soap/encoding/'>
@@ -1115,31 +1113,31 @@
             </SOAP-ENV:Body>
             </SOAP-ENV:Envelope>`));
 
-      var queryDef = {
-        "schema": "nms:extAccount",
-        "operation": "select",
-        "select": {
-          "node": [
-            { "expr": "@id" },
-            { "expr": "@name" }
-          ]
-        }
-      };
-
-      // Select should return empty array
-      var query = client.NLWS.xtkQueryDef.create(queryDef);
-      var extAccount = await query.executeQuery();
-      expect(extAccount).toEqual({ extAccount: [] });
-    });
-
-    it("getIfExists with a result of exactly one element", async () => {
-      const client = await Mock.makeClient();
-      client._transport.mockReturnValueOnce(Mock.LOGON_RESPONSE);
-      await client.NLWS.xtkSession.logon();
-
-      client._transport.mockReturnValueOnce(Mock.GET_XTK_QUERY_SCHEMA_RESPONSE);
-
-      client._transport.mockReturnValueOnce(Promise.resolve(`<?xml version='1.0'?>
+            var queryDef = {
+                "schema": "nms:extAccount",
+                "operation": "select",
+                "select": {
+                    "node": [
+                        { "expr": "@id" },
+                        { "expr": "@name" }
+                    ]
+                }
+            };
+
+            // Select should return empty array
+            var query = client.NLWS.xtkQueryDef.create(queryDef);
+            var extAccount = await query.executeQuery();
+            expect(extAccount).toEqual({ extAccount: [] });
+        });
+
+        it("getIfExists with a result of exactly one element", async () => {
+            const client = await Mock.makeClient();
+            client._transport.mockReturnValueOnce(Mock.LOGON_RESPONSE);
+            await client.NLWS.xtkSession.logon();
+
+            client._transport.mockReturnValueOnce(Mock.GET_XTK_QUERY_SCHEMA_RESPONSE);
+
+            client._transport.mockReturnValueOnce(Promise.resolve(`<?xml version='1.0'?>
             <SOAP-ENV:Envelope xmlns:xsd='http://www.w3.org/2001/XMLSchema' xmlns:xsi='http://www.w3.org/2001/XMLSchema-instance' xmlns:ns='urn:xtk:queryDef' xmlns:SOAP-ENV='http://schemas.xmlsoap.org/soap/envelope/'>
             <SOAP-ENV:Body>
             <ExecuteQueryResponse xmlns='urn:xtk:queryDef' SOAP-ENV:encodingStyle='http://schemas.xmlsoap.org/soap/encoding/'>
@@ -1149,31 +1147,31 @@
             </SOAP-ENV:Body>
             </SOAP-ENV:Envelope>`));
 
-      var queryDef = {
-        "schema": "nms:extAccount",
-        "operation": "getIfExists",
-        "select": {
-          "node": [
-            { "expr": "@id" },
-            { "expr": "@name" }
-          ]
-        }
-      };
-
-      // GetIfExists should return element
-      var query = client.NLWS.xtkQueryDef.create(queryDef);
-      var extAccount = await query.executeQuery();
-      expect(extAccount).toEqual({ "id": "1" });
-    });
-
-    it("select with a result of exactly one element", async () => {
-      const client = await Mock.makeClient();
-      client._transport.mockReturnValueOnce(Mock.LOGON_RESPONSE);
-      await client.NLWS.xtkSession.logon();
-
-      client._transport.mockReturnValueOnce(Mock.GET_XTK_QUERY_SCHEMA_RESPONSE);
-
-      client._transport.mockReturnValueOnce(Promise.resolve(`<?xml version='1.0'?>
+            var queryDef = {
+                "schema": "nms:extAccount",
+                "operation": "getIfExists",
+                "select": {
+                    "node": [
+                        { "expr": "@id" },
+                        { "expr": "@name" }
+                    ]
+                }
+            };
+
+            // GetIfExists should return element
+            var query = client.NLWS.xtkQueryDef.create(queryDef);
+            var extAccount = await query.executeQuery();
+            expect(extAccount).toEqual({ "id": "1" });
+        });
+
+        it("select with a result of exactly one element", async () => {
+            const client = await Mock.makeClient();
+            client._transport.mockReturnValueOnce(Mock.LOGON_RESPONSE);
+            await client.NLWS.xtkSession.logon();
+
+            client._transport.mockReturnValueOnce(Mock.GET_XTK_QUERY_SCHEMA_RESPONSE);
+
+            client._transport.mockReturnValueOnce(Promise.resolve(`<?xml version='1.0'?>
             <SOAP-ENV:Envelope xmlns:xsd='http://www.w3.org/2001/XMLSchema' xmlns:xsi='http://www.w3.org/2001/XMLSchema-instance' xmlns:ns='urn:xtk:queryDef' xmlns:SOAP-ENV='http://schemas.xmlsoap.org/soap/envelope/'>
             <SOAP-ENV:Body>
             <ExecuteQueryResponse xmlns='urn:xtk:queryDef' SOAP-ENV:encodingStyle='http://schemas.xmlsoap.org/soap/encoding/'>
@@ -1183,169 +1181,169 @@
             </SOAP-ENV:Body>
             </SOAP-ENV:Envelope>`));
 
-      var queryDef = {
-        "schema": "nms:extAccount",
-        "operation": "select",
-        "select": {
-          "node": [
-            { "expr": "@id" },
-            { "expr": "@name" }
-          ]
-        }
-      };
-
-      var query = client.NLWS.xtkQueryDef.create(queryDef);
-      var extAccount = await query.executeQuery();
-      expect(extAccount).toEqual({ extAccount: [{ "id": "1" }] });
+            var queryDef = {
+                "schema": "nms:extAccount",
+                "operation": "select",
+                "select": {
+                    "node": [
+                        { "expr": "@id" },
+                        { "expr": "@name" }
+                    ]
+                }
+            };
+
+            var query = client.NLWS.xtkQueryDef.create(queryDef);
+            var extAccount = await query.executeQuery();
+            expect(extAccount).toEqual({ extAccount: [{ "id": "1" }] });
+        });
+    })
+
+    describe("Representations", () => {
+
+        it("from default representation", async () => {
+            const client = await Mock.makeClient();
+            var xml = DomUtil.toXMLString(client._fromRepresentation("root", {}));
+            expect(xml).toBe("<root/>");
+        })
+
+        it("from SimpleJson representation", async () => {
+            const client = await Mock.makeClient();
+            var xml = DomUtil.toXMLString(client._fromRepresentation("root", {}, "SimpleJson"));
+            expect(xml).toBe("<root/>");
+        })
+
+        describe("Convert across representations ", () => {
+
+            it("Should convert from BadgerFish to BadgerFish", async () => {
+                const client = await Mock.makeClient();
+                var from = { "@id": "1", "child": {} };
+                var to = client._convertToRepresentation(from, "BadgerFish", "BadgerFish");
+                expect(to).toStrictEqual(from);
+            })
+
+            it("Should convert from BadgerFish to SimpleJson", async () => {
+                const client = await Mock.makeClient();
+                var from = { "@id": "1", "child": {} };
+                var to = client._convertToRepresentation(from, "BadgerFish", "SimpleJson");
+                expect(to).toStrictEqual({ id: "1", child: {} });
+            })
+
+
+        });
+
+        it("Compare representations", async () => {
+            const client = await Mock.makeClient();
+            expect(() => { client._isSameRepresentation("json", "json") }).toThrow("SDK-000004");
+            expect(() => { client._isSameRepresentation("json", "BadgerFish") }).toThrow("SDK-000004");
+            expect(() => { client._isSameRepresentation("BadgerFish", "json") }).toThrow("SDK-000004");
+            expect(client._isSameRepresentation("SimpleJson", "SimpleJson")).toBeTruthy();
+            expect(client._isSameRepresentation("BadgerFish", "SimpleJson")).toBeFalsy();
+            expect(client._isSameRepresentation("SimpleJson", "BadgerFish")).toBeFalsy();
+            expect(client._isSameRepresentation("xml", "BadgerFish")).toBeFalsy();
+            expect(client._isSameRepresentation("SimpleJson", "xml")).toBeFalsy();
+            expect(() => { client._isSameRepresentation("Xml", "Xml") }).toThrow("SDK-000004");
+            expect(() => { client._isSameRepresentation("xml", "Xml") }).toThrow("SDK-000004");
+            expect(() => { client._isSameRepresentation("Xml", "xml") }).toThrow("SDK-000004");
+            expect(() => { client._isSameRepresentation("", "xml") }).toThrow("SDK-000004");
+            expect(() => { client._isSameRepresentation("xml", "") }).toThrow("SDK-000004");
+            expect(() => { client._isSameRepresentation("xml", null) }).toThrow("SDK-000004");
+        })
     });
-  })
-
-  describe("Representations", () => {
-
-    it("from default representation", async () => {
-      const client = await Mock.makeClient();
-      var xml = DomUtil.toXMLString(client._fromRepresentation("root", {}));
-      expect(xml).toBe("<root/>");
+
+    describe("Call which returns a single DOM document", () => {
+
+        it("Should work with SimpleJson representation", async () => {
+            const client = await Mock.makeClient();
+            client._transport.mockReturnValueOnce(Mock.LOGON_RESPONSE);
+            await client.NLWS.xtkSession.logon();
+
+            client._transport.mockReturnValueOnce(Mock.GET_GETSCHEMA_HELLO_RESPONSE);
+            client._transport.mockReturnValueOnce(Mock.GET_HELLO_RESPONSE);
+            var doc = await client.NLWS.xtkHello.world();
+            expect(doc).toEqual({ world: "cruel" });
+        });
+
+        it("Should fail with Xml representation", async () => {
+            const client = await Mock.makeClient();
+            client._transport.mockReturnValueOnce(Mock.LOGON_RESPONSE);
+            await client.NLWS.xtkSession.logon();
+
+            // Make a successful call with "SimpleJson" first to make sure the schema
+            // and method are cached. If not, getting the schema will fail when we
+            // pass an incorrect representation and hence, we'll not reach the code
+            // that should fail decodeing the DOM document returned by the "World" function
+            client._transport.mockReturnValueOnce(Mock.GET_GETSCHEMA_HELLO_RESPONSE);
+            client._transport.mockReturnValueOnce(Mock.GET_HELLO_RESPONSE);
+            var doc = await client.NLWS.xtkHello.world();
+            expect(doc).toEqual({ world: "cruel" });
+
+            await expect(async () => {
+                client._representation = "Dummy";
+                client._transport.mockReturnValueOnce(Mock.GET_HELLO_RESPONSE);
+                var doc = await client.NLWS.xtkHello.world();
+                expect(doc).toEqual({ world: "cruel" });
+            }).rejects.toMatchObject({ errorCode: "SDK-000004" });
+        });
+    });
+
+    describe("Logon with session token", () => {
+        // With session token logon, the session token is passed by the caller, and therefore the will be no "Logon" call
+      
+        it("Should create logged client", async() => {
+            const connectionParameters = sdk.ConnectionParameters.ofSessionToken("http://acc-sdk:8080", "mc/");
+            const client = await sdk.init(connectionParameters);
+            client._transport = jest.fn();
+            expect(client.isLogged()).toBeFalsy();
+            await client.logon();
+            expect(client.isLogged()).toBeTruthy();
+            await client.logoff();
+            expect(client.isLogged()).toBeFalsy();
+        })
     })
 
-    it("from SimpleJson representation", async () => {
-      const client = await Mock.makeClient();
-      var xml = DomUtil.toXMLString(client._fromRepresentation("root", {}, "SimpleJson"));
-      expect(xml).toBe("<root/>");
+
+    describe("Anonymous login", () => {
+        // With anonymous login, one is always logged
+      
+        it("Should create anonymous client", async() => {
+            const connectionParameters = sdk.ConnectionParameters.ofAnonymousUser("http://acc-sdk:8080");
+            const client = await sdk.init(connectionParameters);
+            client._transport = jest.fn();
+            expect(client.isLogged()).toBeTruthy();
+            await client.logon();
+            expect(client.isLogged()).toBeTruthy();
+            await client.logoff();
+            expect(client.isLogged()).toBeTruthy();
+        })
     })
 
-    describe("Convert across representations ", () => {
-
-      it("Should convert from BadgerFish to BadgerFish", async () => {
+    it("User agent string", async () => {
         const client = await Mock.makeClient();
-        var from = { "@id": "1", "child": {} };
-        var to = client._convertToRepresentation(from, "BadgerFish", "BadgerFish");
-        expect(to).toStrictEqual(from);
-      })
-
-      it("Should convert from BadgerFish to SimpleJson", async () => {
-        const client = await Mock.makeClient();
-        var from = { "@id": "1", "child": {} };
-        var to = client._convertToRepresentation(from, "BadgerFish", "SimpleJson");
-        expect(to).toStrictEqual({ id: "1", child: {} });
-      })
-
-
-    });
-
-    it("Compare representations", async () => {
-      const client = await Mock.makeClient();
-      expect(() => { client._isSameRepresentation("json", "json") }).toThrow("SDK-000004");
-      expect(() => { client._isSameRepresentation("json", "BadgerFish") }).toThrow("SDK-000004");
-      expect(() => { client._isSameRepresentation("BadgerFish", "json") }).toThrow("SDK-000004");
-      expect(client._isSameRepresentation("SimpleJson", "SimpleJson")).toBeTruthy();
-      expect(client._isSameRepresentation("BadgerFish", "SimpleJson")).toBeFalsy();
-      expect(client._isSameRepresentation("SimpleJson", "BadgerFish")).toBeFalsy();
-      expect(client._isSameRepresentation("xml", "BadgerFish")).toBeFalsy();
-      expect(client._isSameRepresentation("SimpleJson", "xml")).toBeFalsy();
-      expect(() => { client._isSameRepresentation("Xml", "Xml") }).toThrow("SDK-000004");
-      expect(() => { client._isSameRepresentation("xml", "Xml") }).toThrow("SDK-000004");
-      expect(() => { client._isSameRepresentation("Xml", "xml") }).toThrow("SDK-000004");
-      expect(() => { client._isSameRepresentation("", "xml") }).toThrow("SDK-000004");
-      expect(() => { client._isSameRepresentation("xml", "") }).toThrow("SDK-000004");
-      expect(() => { client._isSameRepresentation("xml", null) }).toThrow("SDK-000004");
+        const ua = client._getUserAgentString();
+        expect(ua.startsWith("@adobe/acc-js-sdk/")).toBeTruthy();
+        expect(ua.endsWith(" ACC Javascript SDK")).toBeTruthy();
     })
-  });
-
-  describe("Call which returns a single DOM document", () => {
-
-    it("Should work with SimpleJson representation", async () => {
-      const client = await Mock.makeClient();
-      client._transport.mockReturnValueOnce(Mock.LOGON_RESPONSE);
-      await client.NLWS.xtkSession.logon();
-
-      client._transport.mockReturnValueOnce(Mock.GET_GETSCHEMA_HELLO_RESPONSE);
-      client._transport.mockReturnValueOnce(Mock.GET_HELLO_RESPONSE);
-      var doc = await client.NLWS.xtkHello.world();
-      expect(doc).toEqual({ world: "cruel" });
-    });
-
-    it("Should fail with Xml representation", async () => {
-      const client = await Mock.makeClient();
-      client._transport.mockReturnValueOnce(Mock.LOGON_RESPONSE);
-      await client.NLWS.xtkSession.logon();
-
-      // Make a successful call with "SimpleJson" first to make sure the schema
-      // and method are cached. If not, getting the schema will fail when we
-      // pass an incorrect representation and hence, we'll not reach the code
-      // that should fail decodeing the DOM document returned by the "World" function
-      client._transport.mockReturnValueOnce(Mock.GET_GETSCHEMA_HELLO_RESPONSE);
-      client._transport.mockReturnValueOnce(Mock.GET_HELLO_RESPONSE);
-      var doc = await client.NLWS.xtkHello.world();
-      expect(doc).toEqual({ world: "cruel" });
-
-      await expect(async () => {
-        client._representation = "Dummy";
-        client._transport.mockReturnValueOnce(Mock.GET_HELLO_RESPONSE);
-        var doc = await client.NLWS.xtkHello.world();
-        expect(doc).toEqual({ world: "cruel" });
-      }).rejects.toMatchObject({ errorCode: "SDK-000004" });
-    });
-  });
-
-  describe("Logon with session token", () => {
-    // With session token logon, the session token is passed by the caller, and therefore the will be no "Logon" call
-
-    it("Should create logged client", async() => {
-      const connectionParameters = sdk.ConnectionParameters.ofSessionToken("http://acc-sdk:8080", "mc/");
-      const client = await sdk.init(connectionParameters);
-      client._transport = jest.fn();
-      expect(client.isLogged()).toBeFalsy();
-      await client.logon();
-      expect(client.isLogged()).toBeTruthy();
-      await client.logoff();
-      expect(client.isLogged()).toBeFalsy();
-    })
-  })
-
-
-  describe("Anonymous login", () => {
-    // With anonymous login, one is always logged
-
-    it("Should create anonymous client", async() => {
-      const connectionParameters = sdk.ConnectionParameters.ofAnonymousUser("http://acc-sdk:8080");
-      const client = await sdk.init(connectionParameters);
-      client._transport = jest.fn();
-      expect(client.isLogged()).toBeTruthy();
-      await client.logon();
-      expect(client.isLogged()).toBeTruthy();
-      await client.logoff();
-      expect(client.isLogged()).toBeTruthy();
-    })
-  })
-
-  it("User agent string", async () => {
-    const client = await Mock.makeClient();
-    const ua = client._getUserAgentString();
-    expect(ua.startsWith("@adobe/acc-js-sdk/")).toBeTruthy();
-    expect(ua.endsWith(" ACC Javascript SDK")).toBeTruthy();
-  })
-
-
-  describe("PushEvent API", () => {
-    it("Should generate the corect document root", async () => {
-      const client = await Mock.makeClient();
-      client._transport.mockReturnValueOnce(Mock.LOGON_RESPONSE);
-      await client.NLWS.xtkSession.logon();
-
-      client._transport.mockReturnValueOnce(Mock.GET_NMS_RTEVENT_SCHEMA_RESPONSE);
-      client._transport.mockImplementationOnce(options => {
-        const doc = DomUtil.parse(options.data);
-        const body = DomUtil.findElement(doc.documentElement, "SOAP-ENV:Body");
-        const method = DomUtil.getFirstChildElement(body);
-        const event = DomUtil.findElement(method, "event");
-        const rtEvent = DomUtil.findElement(event, "rtEvent");
-        if (!rtEvent)
-          throw new Error("Did not find 'rtEvent' node");
-        if (rtEvent.getAttribute("type") != "welcome")
-          throw new Error("Did not find 'type' attribute with 'welcome' value");
-
-        return Promise.resolve(`<?xml version='1.0'?>
+
+
+    describe("PushEvent API", () => {
+        it("Should generate the corect document root", async () => {
+            const client = await Mock.makeClient();
+            client._transport.mockReturnValueOnce(Mock.LOGON_RESPONSE);
+            await client.NLWS.xtkSession.logon();
+
+            client._transport.mockReturnValueOnce(Mock.GET_NMS_RTEVENT_SCHEMA_RESPONSE);
+            client._transport.mockImplementationOnce(options => {
+                const doc = DomUtil.parse(options.data);
+                const body = DomUtil.findElement(doc.documentElement, "SOAP-ENV:Body");
+                const method = DomUtil.getFirstChildElement(body);
+                const event = DomUtil.findElement(method, "event");
+                const rtEvent = DomUtil.findElement(event, "rtEvent");
+                if (!rtEvent)
+                    throw new Error("Did not find 'rtEvent' node");
+                if (rtEvent.getAttribute("type") != "welcome")
+                    throw new Error("Did not find 'type' attribute with 'welcome' value");
+
+                return Promise.resolve(`<?xml version='1.0'?>
                         <SOAP-ENV:Envelope xmlns:xsd='http://www.w3.org/2001/XMLSchema' xmlns:xsi='http://www.w3.org/2001/XMLSchema-instance' xmlns:ns='urn:nms:rtEvent' xmlns:SOAP-ENV='http://schemas.xmlsoap.org/soap/envelope/'>
                         <SOAP-ENV:Body>
                         <PushEventResponse xmlns='urn:nms:rtEvent' SOAP-ENV:encodingStyle='http://schemas.xmlsoap.org/soap/encoding/'>
@@ -1353,242 +1351,242 @@
                         </PushEventResponse>
                         </SOAP-ENV:Body>
                         </SOAP-ENV:Envelope>`);
-      });
-      await client.NLWS.nmsRtEvent.pushEvent({
-        wishedChannel: 0,
-        type: "welcome",
-        email: "aggmorin@gmail.com",
-        ctx: {
-          $firstName: "Alex"
-        }
-      });
-
-      client._transport.mockReturnValueOnce(Mock.LOGOFF_RESPONSE);
-      await client.NLWS.xtkSession.logoff();
+            });
+            await client.NLWS.nmsRtEvent.pushEvent({
+                wishedChannel: 0,
+                type: "welcome",
+                email: "aggmorin@gmail.com",
+                ctx: {
+                  $firstName: "Alex"
+                }
+              });
+
+            client._transport.mockReturnValueOnce(Mock.LOGOFF_RESPONSE);
+            await client.NLWS.xtkSession.logoff();
+        });
     });
-  });
-
-  describe("/r/test API", () => {
-    it("Should call test API", async () => {
-      const client = await Mock.makeClient();
-      client._transport.mockReturnValueOnce(Mock.LOGON_RESPONSE);
-      await client.NLWS.xtkSession.logon();
-
-      client._transport.mockReturnValueOnce(Mock.R_TEST);
-      const test = await client.test();
-      expect(test.build).toBe("9236");
-      expect(test.date).toBe("2021-08-27 08:02:07.963-07");
-      expect(test.host).toBe("xxxol.campaign.adobe.com");
-      expect(test.instance).toBe("xxx_mkt_prod1");
-      expect(test.localHost).toBe("xxxol-mkt-prod1-1");
-      expect(test.sha1).toBe("cc45440");
-      expect(test.sourceIP).toBe("193.104.215.11");
-      expect(test.status).toBe("OK");
-
-      client._transport.mockReturnValueOnce(Mock.LOGOFF_RESPONSE);
-      await client.NLWS.xtkSession.logoff();
+
+    describe("/r/test API", () => {
+        it("Should call test API", async () => {
+            const client = await Mock.makeClient();
+            client._transport.mockReturnValueOnce(Mock.LOGON_RESPONSE);
+            await client.NLWS.xtkSession.logon();
+
+            client._transport.mockReturnValueOnce(Mock.R_TEST);
+            const test = await client.test();
+            expect(test.build).toBe("9236");
+            expect(test.date).toBe("2021-08-27 08:02:07.963-07");
+            expect(test.host).toBe("xxxol.campaign.adobe.com");
+            expect(test.instance).toBe("xxx_mkt_prod1");
+            expect(test.localHost).toBe("xxxol-mkt-prod1-1");
+            expect(test.sha1).toBe("cc45440");
+            expect(test.sourceIP).toBe("193.104.215.11");
+            expect(test.status).toBe("OK");
+
+            client._transport.mockReturnValueOnce(Mock.LOGOFF_RESPONSE);
+            await client.NLWS.xtkSession.logoff();
+        });
+
+        it("Should fail to call test API", async () => {
+            const client = await Mock.makeClient();
+            client._transport.mockReturnValueOnce(Mock.LOGON_RESPONSE);
+            await client.NLWS.xtkSession.logon();
+
+            client._transport.mockRejectedValueOnce(new HttpError(504, "This call failed"));
+            await expect(client.test()).rejects.toMatchObject({ statusCode:504, message:"504 - Error calling method '/r/test': This call failed" });
+        });
+    })
+
+    describe("/nl/jsp/ping.jsp API", () => {
+        it("Should call ping API", async () => {
+            const client = await Mock.makeClient();
+            client._transport.mockReturnValueOnce(Mock.LOGON_RESPONSE);
+            await client.NLWS.xtkSession.logon();
+
+            client._transport.mockReturnValueOnce(Mock.PING);
+            const ping = await client.ping();
+            expect(ping.status).toBe("OK");
+            expect(ping.timestamp).toBe("2021-08-27 15:43:48.862Z");
+
+            client._transport.mockReturnValueOnce(Mock.LOGOFF_RESPONSE);
+            await client.NLWS.xtkSession.logoff();
+        });
+
+        it("Truncated result from ping API", async () => {
+            const client = await Mock.makeClient();
+            client._transport.mockReturnValueOnce(Mock.LOGON_RESPONSE);
+            await client.NLWS.xtkSession.logon();
+
+            client._transport.mockReturnValueOnce(Promise.resolve("OK"));
+            var ping = await client.ping();
+            expect(ping.status).toBe("OK");
+            expect(ping.timestamp).toBeUndefined();
+
+
+            client._transport.mockReturnValueOnce(Promise.resolve("OK\n"));
+            ping = await client.ping();
+            expect(ping.status).toBe("OK");
+            expect(ping.timestamp).toBeUndefined();
+
+            client._transport.mockReturnValueOnce( Promise.resolve(""));
+            ping = await client.ping();
+            expect(ping.status).toBeUndefined();
+            expect(ping.timestamp).toBeUndefined();
+
+            client._transport.mockReturnValueOnce(Mock.LOGOFF_RESPONSE);
+            await client.NLWS.xtkSession.logoff();
+        });
+
+        it("Should fail to call ping API", async () => {
+            const client = await Mock.makeClient();
+            client._transport.mockReturnValueOnce(Mock.LOGON_RESPONSE);
+            await client.NLWS.xtkSession.logon();
+
+            client._transport.mockRejectedValueOnce(new HttpError(504, "This call failed"));
+            await expect(client.ping()).rejects.toMatchObject({ statusCode:504, message:"504 - Error calling method '/nl/jsp/ping.jsp': This call failed" });
+        });
+
     });
 
-    it("Should fail to call test API", async () => {
-      const client = await Mock.makeClient();
-      client._transport.mockReturnValueOnce(Mock.LOGON_RESPONSE);
-      await client.NLWS.xtkSession.logon();
-
-      client._transport.mockRejectedValueOnce(new HttpError(504, "This call failed"));
-      await expect(client.test()).rejects.toMatchObject({ statusCode:504, message:"504 - Error calling method '/r/test': This call failed" });
+    describe("/nl/jsp/mcPing.jsp API", () => {
+        it("Should call mcPing API", async () => {
+            const client = await Mock.makeClient();
+            client._transport.mockReturnValueOnce(Mock.LOGON_RESPONSE);
+            await client.NLWS.xtkSession.logon();
+
+            client._transport.mockReturnValueOnce(Mock.MC_PING);
+            const ping = await client.mcPing();
+            expect(ping.status).toBe("Ok");
+            expect(ping.timestamp).toBe("2021-08-27 15:48:07.893Z");
+            expect(ping.eventQueueSize).toBe("7");
+            expect(ping.eventQueueMaxSize).toBe("400");
+
+            client._transport.mockReturnValueOnce(Mock.LOGOFF_RESPONSE);
+            await client.NLWS.xtkSession.logoff();
+        });
+
+        it("Should return an error", async () => {
+            const client = await Mock.makeClient();
+            client._transport.mockReturnValueOnce(Mock.LOGON_RESPONSE);
+            await client.NLWS.xtkSession.logon();
+
+            client._transport.mockReturnValueOnce(Mock.MC_PING_ERROR);
+            const ping = await client.mcPing();
+            expect(ping.status).toBe("Error");
+            expect(ping.timestamp).toBeUndefined();
+            expect(ping.eventQueueSize).toBe("7");
+            expect(ping.eventQueueMaxSize).toBe("400");
+
+            client._transport.mockReturnValueOnce(Mock.LOGOFF_RESPONSE);
+            await client.NLWS.xtkSession.logoff();
+        });
+
+        it("Should fail to call MC ping API", async () => {
+            const client = await Mock.makeClient();
+            client._transport.mockReturnValueOnce(Mock.LOGON_RESPONSE);
+            await client.NLWS.xtkSession.logon();
+
+            client._transport.mockRejectedValueOnce(new HttpError(504, "This call failed"));
+            await expect(client.mcPing()).rejects.toMatchObject({ statusCode:504, message:"504 - Error calling method '/nl/jsp/mcPing.jsp': This call failed" });
+        });
+
+
+        it("Truncated result from mcping API", async () => {
+            const client = await Mock.makeClient();
+            client._transport.mockReturnValueOnce(Mock.LOGON_RESPONSE);
+            await client.NLWS.xtkSession.logon();
+
+            client._transport.mockReturnValueOnce(Promise.resolve("OK"));
+            var ping = await client.mcPing();
+            expect(ping.status).toBe("OK");
+            expect(ping.timestamp).toBeUndefined();
+            expect(ping.eventQueueSize).toBeUndefined();
+            expect(ping.eventQueueMaxSize).toBeUndefined();
+
+            client._transport.mockReturnValueOnce(Promise.resolve("OK\n"));
+            ping = await client.mcPing();
+            expect(ping.status).toBe("OK");
+            expect(ping.timestamp).toBeUndefined();
+            expect(ping.eventQueueSize).toBeUndefined();
+            expect(ping.eventQueueMaxSize).toBeUndefined();
+
+            client._transport.mockReturnValueOnce(Promise.resolve("OK\n\n"));
+            ping = await client.mcPing();
+            expect(ping.status).toBe("OK");
+            expect(ping.timestamp).toBeUndefined();
+            expect(ping.eventQueueSize).toBeUndefined();
+            expect(ping.eventQueueMaxSize).toBeUndefined();
+
+            client._transport.mockReturnValueOnce(Promise.resolve("OK\n\n7/"));
+            ping = await client.mcPing();
+            expect(ping.status).toBe("OK");
+            expect(ping.timestamp).toBeUndefined();
+            expect(ping.eventQueueSize).toBeUndefined();
+            expect(ping.eventQueueMaxSize).toBeUndefined();
+
+            client._transport.mockReturnValueOnce( Promise.resolve(""));
+            ping = await client.mcPing();
+            expect(ping.status).toBeUndefined();
+            expect(ping.timestamp).toBeUndefined();
+            expect(ping.eventQueueSize).toBeUndefined();
+            expect(ping.eventQueueMaxSize).toBeUndefined();
+
+            client._transport.mockReturnValueOnce( Promise.resolve("Error"));
+            ping = await client.mcPing();
+            expect(ping.status).toBe("Error");
+            expect(ping.timestamp).toBeUndefined();
+            expect(ping.eventQueueSize).toBeUndefined();
+            expect(ping.eventQueueMaxSize).toBeUndefined();
+
+            client._transport.mockReturnValueOnce(Mock.LOGOFF_RESPONSE);
+            await client.NLWS.xtkSession.logoff();
+        });
     });
-  })
-
-  describe("/nl/jsp/ping.jsp API", () => {
-    it("Should call ping API", async () => {
-      const client = await Mock.makeClient();
-      client._transport.mockReturnValueOnce(Mock.LOGON_RESPONSE);
-      await client.NLWS.xtkSession.logon();
-
-      client._transport.mockReturnValueOnce(Mock.PING);
-      const ping = await client.ping();
-      expect(ping.status).toBe("OK");
-      expect(ping.timestamp).toBe("2021-08-27 15:43:48.862Z");
-
-      client._transport.mockReturnValueOnce(Mock.LOGOFF_RESPONSE);
-      await client.NLWS.xtkSession.logoff();
-    });
-
-    it("Truncated result from ping API", async () => {
-      const client = await Mock.makeClient();
-      client._transport.mockReturnValueOnce(Mock.LOGON_RESPONSE);
-      await client.NLWS.xtkSession.logon();
-
-      client._transport.mockReturnValueOnce(Promise.resolve("OK"));
-      var ping = await client.ping();
-      expect(ping.status).toBe("OK");
-      expect(ping.timestamp).toBeUndefined();
-
-
-      client._transport.mockReturnValueOnce(Promise.resolve("OK\n"));
-      ping = await client.ping();
-      expect(ping.status).toBe("OK");
-      expect(ping.timestamp).toBeUndefined();
-
-      client._transport.mockReturnValueOnce( Promise.resolve(""));
-      ping = await client.ping();
-      expect(ping.status).toBeUndefined();
-      expect(ping.timestamp).toBeUndefined();
-
-      client._transport.mockReturnValueOnce(Mock.LOGOFF_RESPONSE);
-      await client.NLWS.xtkSession.logoff();
-    });
-
-    it("Should fail to call ping API", async () => {
-      const client = await Mock.makeClient();
-      client._transport.mockReturnValueOnce(Mock.LOGON_RESPONSE);
-      await client.NLWS.xtkSession.logon();
-
-      client._transport.mockRejectedValueOnce(new HttpError(504, "This call failed"));
-      await expect(client.ping()).rejects.toMatchObject({ statusCode:504, message:"504 - Error calling method '/nl/jsp/ping.jsp': This call failed" });
-    });
-
-  });
-
-  describe("/nl/jsp/mcPing.jsp API", () => {
-    it("Should call mcPing API", async () => {
-      const client = await Mock.makeClient();
-      client._transport.mockReturnValueOnce(Mock.LOGON_RESPONSE);
-      await client.NLWS.xtkSession.logon();
-
-      client._transport.mockReturnValueOnce(Mock.MC_PING);
-      const ping = await client.mcPing();
-      expect(ping.status).toBe("Ok");
-      expect(ping.timestamp).toBe("2021-08-27 15:48:07.893Z");
-      expect(ping.eventQueueSize).toBe("7");
-      expect(ping.eventQueueMaxSize).toBe("400");
-
-      client._transport.mockReturnValueOnce(Mock.LOGOFF_RESPONSE);
-      await client.NLWS.xtkSession.logoff();
-    });
-
-    it("Should return an error", async () => {
-      const client = await Mock.makeClient();
-      client._transport.mockReturnValueOnce(Mock.LOGON_RESPONSE);
-      await client.NLWS.xtkSession.logon();
-
-      client._transport.mockReturnValueOnce(Mock.MC_PING_ERROR);
-      const ping = await client.mcPing();
-      expect(ping.status).toBe("Error");
-      expect(ping.timestamp).toBeUndefined();
-      expect(ping.eventQueueSize).toBe("7");
-      expect(ping.eventQueueMaxSize).toBe("400");
-
-      client._transport.mockReturnValueOnce(Mock.LOGOFF_RESPONSE);
-      await client.NLWS.xtkSession.logoff();
-    });
-
-    it("Should fail to call MC ping API", async () => {
-      const client = await Mock.makeClient();
-      client._transport.mockReturnValueOnce(Mock.LOGON_RESPONSE);
-      await client.NLWS.xtkSession.logon();
-
-      client._transport.mockRejectedValueOnce(new HttpError(504, "This call failed"));
-      await expect(client.mcPing()).rejects.toMatchObject({ statusCode:504, message:"504 - Error calling method '/nl/jsp/mcPing.jsp': This call failed" });
-    });
-
-
-    it("Truncated result from mcping API", async () => {
-      const client = await Mock.makeClient();
-      client._transport.mockReturnValueOnce(Mock.LOGON_RESPONSE);
-      await client.NLWS.xtkSession.logon();
-
-      client._transport.mockReturnValueOnce(Promise.resolve("OK"));
-      var ping = await client.mcPing();
-      expect(ping.status).toBe("OK");
-      expect(ping.timestamp).toBeUndefined();
-      expect(ping.eventQueueSize).toBeUndefined();
-      expect(ping.eventQueueMaxSize).toBeUndefined();
-
-      client._transport.mockReturnValueOnce(Promise.resolve("OK\n"));
-      ping = await client.mcPing();
-      expect(ping.status).toBe("OK");
-      expect(ping.timestamp).toBeUndefined();
-      expect(ping.eventQueueSize).toBeUndefined();
-      expect(ping.eventQueueMaxSize).toBeUndefined();
-
-      client._transport.mockReturnValueOnce(Promise.resolve("OK\n\n"));
-      ping = await client.mcPing();
-      expect(ping.status).toBe("OK");
-      expect(ping.timestamp).toBeUndefined();
-      expect(ping.eventQueueSize).toBeUndefined();
-      expect(ping.eventQueueMaxSize).toBeUndefined();
-
-      client._transport.mockReturnValueOnce(Promise.resolve("OK\n\n7/"));
-      ping = await client.mcPing();
-      expect(ping.status).toBe("OK");
-      expect(ping.timestamp).toBeUndefined();
-      expect(ping.eventQueueSize).toBeUndefined();
-      expect(ping.eventQueueMaxSize).toBeUndefined();
-
-      client._transport.mockReturnValueOnce( Promise.resolve(""));
-      ping = await client.mcPing();
-      expect(ping.status).toBeUndefined();
-      expect(ping.timestamp).toBeUndefined();
-      expect(ping.eventQueueSize).toBeUndefined();
-      expect(ping.eventQueueMaxSize).toBeUndefined();
-
-      client._transport.mockReturnValueOnce( Promise.resolve("Error"));
-      ping = await client.mcPing();
-      expect(ping.status).toBe("Error");
-      expect(ping.timestamp).toBeUndefined();
-      expect(ping.eventQueueSize).toBeUndefined();
-      expect(ping.eventQueueMaxSize).toBeUndefined();
-
-      client._transport.mockReturnValueOnce(Mock.LOGOFF_RESPONSE);
-      await client.NLWS.xtkSession.logoff();
-    });
-  });
-
-  describe("Observers", () => {
-
-    it("Should observe SOAP api Call (getOption)", async () => {
-      const client = await Mock.makeClient();
-      const expected = [
-        "xtk:session#Logon", true,
-        "xtk:persist#GetEntityIfMoreRecent", true,
-        "xtk:session#GetOption", true,
-      ];
-      const observed = [];
-
-      client.registerObserver({
-        onSOAPCall: (soapCall) => {
-          const request = soapCall.request;
-          const soapAction = request.headers["SoapAction"];
-          observed.push(soapAction);
-        },
-        onSOAPCallSuccess: () => {
-          observed.push(true);
-        }
-      });
-      client._transport.mockReturnValueOnce(Mock.LOGON_RESPONSE);
-      client._transport.mockReturnValueOnce(Mock.GET_XTK_SESSION_SCHEMA_RESPONSE);
-      await client.NLWS.xtkSession.logon();
-      client._transport.mockReturnValueOnce(Mock.GET_DATABASEID_RESPONSE);
-      var databaseId = await client.getOption("XtkDatabaseId");
-      expect(databaseId).toBe("uFE80000000000000F1FA913DD7CC7C480041161C");
-
-      expect(observed).toStrictEqual(expected);
-    });
-
-    it("Should observe SOAP call failure", async () => {
-      const client = await Mock.makeClient();
-
-      var observedException = undefined;
-      client.registerObserver({
-        onSOAPCallFailure: (soapCall, exception) => {
-          observedException = exception;
-        }
-      });
-      client._transport.mockReturnValueOnce(Mock.LOGON_RESPONSE);
-      client._transport.mockReturnValueOnce(Mock.GET_XTK_SESSION_SCHEMA_RESPONSE);
-      await client.NLWS.xtkSession.logon();
-      client._transport.mockReturnValueOnce(Promise.resolve(`<?xml version='1.0' encoding='UTF-8'?>
+
+    describe("Observers", () => {
+
+        it("Should observe SOAP api Call (getOption)", async () => {
+            const client = await Mock.makeClient();
+            const expected = [
+                "xtk:session#Logon", true,
+                "xtk:persist#GetEntityIfMoreRecent", true,
+                "xtk:session#GetOption", true,
+            ];
+            const observed = [];
+            
+            client.registerObserver({
+                onSOAPCall: (soapCall) => {
+                    const request = soapCall.request;
+                    const soapAction = request.headers["SoapAction"];
+                    observed.push(soapAction);
+                },
+                onSOAPCallSuccess: () => {
+                    observed.push(true);
+                }
+            });
+            client._transport.mockReturnValueOnce(Mock.LOGON_RESPONSE);
+            client._transport.mockReturnValueOnce(Mock.GET_XTK_SESSION_SCHEMA_RESPONSE);
+            await client.NLWS.xtkSession.logon();
+            client._transport.mockReturnValueOnce(Mock.GET_DATABASEID_RESPONSE);
+            var databaseId = await client.getOption("XtkDatabaseId");
+            expect(databaseId).toBe("uFE80000000000000F1FA913DD7CC7C480041161C");
+
+            expect(observed).toStrictEqual(expected);
+        });
+
+        it("Should observe SOAP call failure", async () => {
+            const client = await Mock.makeClient();
+
+            var observedException = undefined;
+            client.registerObserver({
+                onSOAPCallFailure: (soapCall, exception) => {
+                    observedException = exception;
+                }
+            });
+            client._transport.mockReturnValueOnce(Mock.LOGON_RESPONSE);
+            client._transport.mockReturnValueOnce(Mock.GET_XTK_SESSION_SCHEMA_RESPONSE);
+            await client.NLWS.xtkSession.logon();
+            client._transport.mockReturnValueOnce(Promise.resolve(`<?xml version='1.0' encoding='UTF-8'?>
                         <SOAP-ENV:Envelope xmlns:xsd='http://www.w3.org/2001/XMLSchema' xmlns:xsi='http://www.w3.org/2001/XMLSchema-instance' xmlns:SOAP-ENV='http://schemas.xmlsoap.org/soap/envelope/' xmlns:ns='http://xml.apache.org/xml-soap'>
                             <SOAP-ENV:Body>
                                 <SOAP-ENV:Fault>
@@ -1598,352 +1596,352 @@
                                 </SOAP-ENV:Fault>
                             </SOAP-ENV:Body>
                         </SOAP-ENV:Envelope>`));
-      await expect(client.getOption("XtkDatabaseId")).rejects.toMatchObject({ errorCode: "XXX-000000" });
-      expect(observedException).toMatchObject({ errorCode: "XXX-000000" });
-
+            await expect(client.getOption("XtkDatabaseId")).rejects.toMatchObject({ errorCode: "XXX-000000" });
+            expect(observedException).toMatchObject({ errorCode: "XXX-000000" });
+            
+        });
+
+        it("Should ignore unregistering non-existant observers", async () => {
+            const client = await Mock.makeClient();
+            client.registerObserver({ onSOAPCall: () => {} });
+            expect(client._observers.length).toBe(1);
+            client.unregisterObserver({ onSOAPCall: () => {} });
+            expect(client._observers.length).toBe(1);
+        });
+
+        it("Should unregister observer", async () => {
+            const client = await Mock.makeClient();
+            var countCalls = 0;
+            var countSuccesses = 0;
+            
+            const observer1 = {
+                onSOAPCall: () => { countCalls = countCalls + 1; },
+                onSOAPCallSuccess: () => { countSuccesses = countSuccesses + 1; }
+            };
+            const observer2 = {
+                onSOAPCallSuccess: () => { countSuccesses = countSuccesses + 1; }
+            };
+            client.registerObserver(observer1);
+            client.registerObserver(observer2);
+            client._transport.mockReturnValueOnce(Mock.LOGON_RESPONSE);
+            await client.NLWS.xtkSession.logon();
+
+            expect(countCalls).toBe(1);
+            expect(countSuccesses).toBe(2);
+
+            client.unregisterObserver(observer1);
+            expect(client._observers.length).toBe(1);
+
+            client._transport.mockReturnValueOnce(Mock.GET_XTK_SESSION_SCHEMA_RESPONSE);
+            client._transport.mockReturnValueOnce(Mock.GET_DATABASEID_RESPONSE);
+            await client.getOption("XtkDatabaseId");
+            expect(countCalls).toBe(1);
+            expect(countSuccesses).toBe(4);
+        });
+
+        it("Should unregister all observers", async () => {
+            const client = await Mock.makeClient();
+            var countCalls = 0;
+            var countSuccesses = 0;
+            
+            const observer1 = {
+                onSOAPCall: () => { countCalls = countCalls + 1; },
+                onSOAPCallSuccess: () => { countSuccesses = countSuccesses + 1; }
+            };
+            const observer2 = {
+                onSOAPCallSuccess: () => { countSuccesses = countSuccesses + 1; }
+            };
+            client.registerObserver(observer1);
+            client.registerObserver(observer2);
+            client._transport.mockReturnValueOnce(Mock.LOGON_RESPONSE);
+            await client.NLWS.xtkSession.logon();
+
+            expect(countCalls).toBe(1);
+            expect(countSuccesses).toBe(2);
+
+            client.unregisterAllObservers();
+            expect(client._observers.length).toBe(0);
+
+            client._transport.mockReturnValueOnce(Mock.GET_XTK_SESSION_SCHEMA_RESPONSE);
+            client._transport.mockReturnValueOnce(Mock.GET_DATABASEID_RESPONSE);
+            await client.getOption("XtkDatabaseId");
+            expect(countCalls).toBe(1);
+            expect(countSuccesses).toBe(2);
+        });
+      
+        it("Should observe internal SOAP calls", async () => {
+            const client = await Mock.makeClient();
+            const expected = [
+                "xtk:session#Logon", false,
+                // This call is internal (issued by the framework, not by the called)
+                "xtk:persist#GetEntityIfMoreRecent", true,
+                "xtk:session#GetOption", false,
+            ];
+            const observed = [];
+            
+            client.registerObserver({
+                onSOAPCall: (soapCall) => {
+                    const request = soapCall.request;
+                    const soapAction = request.headers["SoapAction"];
+                    observed.push(soapAction);
+                    observed.push(soapCall.internal);
+                },
+            });
+            client._transport.mockReturnValueOnce(Mock.LOGON_RESPONSE);
+            client._transport.mockReturnValueOnce(Mock.GET_XTK_SESSION_SCHEMA_RESPONSE);
+            await client.NLWS.xtkSession.logon();
+            client._transport.mockReturnValueOnce(Mock.GET_DATABASEID_RESPONSE);
+            await client.getOption("XtkDatabaseId");
+            expect(observed).toStrictEqual(expected);
+        });
+    })
+
+    describe("Tracing Http calls", () => {
+        it('Should trace HTTP successful call', async () => {
+            const logs = await Mock.withMockConsole(async () => {
+                const client = await Mock.makeClient();
+                client.traceAPICalls(true);
+                client._transport.mockReturnValueOnce(Mock.LOGON_RESPONSE);
+                await client.NLWS.xtkSession.logon();
+    
+                client._transport.mockReturnValueOnce(Mock.PING);
+                const ping = await client.ping();
+                expect(ping.status).toBe("OK");
+                expect(ping.timestamp).toBe("2021-08-27 15:43:48.862Z");
+            })
+            expect(logs.length).toBe(4);
+            expect(logs[0]).toMatch(/SOAP.*request.*Logon/is)
+            expect(logs[1]).toMatch(/SOAP.*response.*LogonResponse/is)
+            expect(logs[2]).toMatch(/HTTP.*request.*nl.jsp.ping.jsp/is)
+            expect(logs[3]).toMatch(/HTTP.*response.*OK/is)
+        });
+
+        it("Should trace HTTP call with no data and no answer", async () => {
+            const logs = await Mock.withMockConsole(async () => {
+                const client = await Mock.makeClient();
+                client.traceAPICalls(true);
+                client._transport.mockReturnValueOnce(Promise.resolve());
+                await client._makeHttpCall({ method:"GET", url:"http://test.com" });
+            });
+            expect(logs.length).toBe(2);
+            expect(logs[0]).toMatch(/HTTP.*request.*GET.*test.com/is)
+            expect(logs[1]).toMatch(/HTTP.*response/is)
+        })
+        
+        it("Should trace HTTP call with data and no answer", async () => {
+            const logs = await Mock.withMockConsole(async () => {
+                const client = await Mock.makeClient();
+                client.traceAPICalls(true);
+                client._transport.mockReturnValueOnce(Promise.resolve());
+                await client._makeHttpCall({ method:"GET", url:"http://test.com", data:"Hello" });
+            });
+            expect(logs.length).toBe(2);
+            expect(logs[0]).toMatch(/HTTP.*request.*GET.*test.com.*Hello/is)
+            expect(logs[1]).toMatch(/HTTP.*response/is)
+        })
+
+        it('Should trace HTTP failed call', async () => {
+            const logs = await Mock.withMockConsole(async () => {
+                const client = await Mock.makeClient();
+                client.traceAPICalls(true);
+                client._transport.mockReturnValueOnce(Mock.LOGON_RESPONSE);
+                await client.NLWS.xtkSession.logon();
+
+                client._transport.mockRejectedValueOnce(new HttpError(504, "This call failed"));
+                await expect(client.ping()).rejects.toMatchObject({ statusCode:504, message:"504 - Error calling method '/nl/jsp/ping.jsp': This call failed" });
+            });
+            expect(logs.length).toBe(4);
+            expect(logs[0]).toMatch(/SOAP.*request.*Logon/is)
+            expect(logs[1]).toMatch(/SOAP.*response.*LogonResponse/is)
+            expect(logs[2]).toMatch(/HTTP.*request.*nl.jsp.ping.jsp/is)
+            expect(logs[3]).toMatch(/HTTP.*failure/is)
+        });
+    })
+
+    describe("Observing Http calls", () => {
+        it('Should observe HTTP successful call', async () => {
+
+            const observer = {
+                onHTTPCall: jest.fn(),
+                onHTTPCallSuccess: jest.fn()
+            };
+
+            const client = await Mock.makeClient();
+            client.registerObserver(observer);
+            client._transport.mockReturnValueOnce(Mock.LOGON_RESPONSE);
+            await client.NLWS.xtkSession.logon();
+
+            client._transport.mockReturnValueOnce(Mock.PING);
+            await client.ping();
+
+            expect(observer.onHTTPCall.mock.calls.length).toBe(1);
+            expect(observer.onHTTPCall.mock.calls[0].length).toBe(2);    // 2 arguments
+            expect(observer.onHTTPCall.mock.calls[0][0]).toMatchObject({
+                headers: { },
+                method: "GET",
+                url: "http://acc-sdk:8080/nl/jsp/ping.jsp"
+            });
+            expect(observer.onHTTPCall.mock.calls[0][1]).toBeUndefined();
+            
+            expect(observer.onHTTPCallSuccess.mock.calls.length).toBe(1);
+            expect(observer.onHTTPCallSuccess.mock.calls[0].length).toBe(2);    // 2 arguments
+            expect(observer.onHTTPCallSuccess.mock.calls[0][0]).toMatchObject({
+                headers: { },
+                method: "GET",
+                url: "http://acc-sdk:8080/nl/jsp/ping.jsp"
+            });
+            expect(observer.onHTTPCallSuccess.mock.calls[0][1]).toMatch("OK");
+        });
+
+        it('Should observe HTTP failed call', async () => {
+            const observer = {
+                onHTTPCallFailure: jest.fn()
+            };
+
+            const client = await Mock.makeClient();
+            client.registerObserver(observer);
+            client._transport.mockReturnValueOnce(Mock.LOGON_RESPONSE);
+            await client.NLWS.xtkSession.logon();
+
+            client._transport.mockRejectedValueOnce(new HttpError(504, "This call failed"));
+            await expect(client.ping()).rejects.toMatchObject({ statusCode:504, message:"504 - Error calling method '/nl/jsp/ping.jsp': This call failed" });
+
+            expect(observer.onHTTPCallFailure.mock.calls.length).toBe(1);
+            expect(observer.onHTTPCallFailure.mock.calls[0].length).toBe(2);    // 2 arguments
+            expect(observer.onHTTPCallFailure.mock.calls[0][0]).toMatchObject({
+                headers: { },
+                method: "GET",
+                url: "http://acc-sdk:8080/nl/jsp/ping.jsp"
+            });
+            expect(observer.onHTTPCallFailure.mock.calls[0][1]).toMatchObject({ statusCode:504, statusText: "This call failed" });
+        });
     });
 
-    it("Should ignore unregistering non-existant observers", async () => {
-      const client = await Mock.makeClient();
-      client.registerObserver({ onSOAPCall: () => {} });
-      expect(client._observers.length).toBe(1);
-      client.unregisterObserver({ onSOAPCall: () => {} });
-      expect(client._observers.length).toBe(1);
-    });
-
-    it("Should unregister observer", async () => {
-      const client = await Mock.makeClient();
-      var countCalls = 0;
-      var countSuccesses = 0;
-
-      const observer1 = {
-        onSOAPCall: () => { countCalls = countCalls + 1; },
-        onSOAPCallSuccess: () => { countSuccesses = countSuccesses + 1; }
-      };
-      const observer2 = {
-        onSOAPCallSuccess: () => { countSuccesses = countSuccesses + 1; }
-      };
-      client.registerObserver(observer1);
-      client.registerObserver(observer2);
-      client._transport.mockReturnValueOnce(Mock.LOGON_RESPONSE);
-      await client.NLWS.xtkSession.logon();
-
-      expect(countCalls).toBe(1);
-      expect(countSuccesses).toBe(2);
-
-      client.unregisterObserver(observer1);
-      expect(client._observers.length).toBe(1);
-
-      client._transport.mockReturnValueOnce(Mock.GET_XTK_SESSION_SCHEMA_RESPONSE);
-      client._transport.mockReturnValueOnce(Mock.GET_DATABASEID_RESPONSE);
-      await client.getOption("XtkDatabaseId");
-      expect(countCalls).toBe(1);
-      expect(countSuccesses).toBe(4);
-    });
-
-    it("Should unregister all observers", async () => {
-      const client = await Mock.makeClient();
-      var countCalls = 0;
-      var countSuccesses = 0;
-
-      const observer1 = {
-        onSOAPCall: () => { countCalls = countCalls + 1; },
-        onSOAPCallSuccess: () => { countSuccesses = countSuccesses + 1; }
-      };
-      const observer2 = {
-        onSOAPCallSuccess: () => { countSuccesses = countSuccesses + 1; }
-      };
-      client.registerObserver(observer1);
-      client.registerObserver(observer2);
-      client._transport.mockReturnValueOnce(Mock.LOGON_RESPONSE);
-      await client.NLWS.xtkSession.logon();
-
-      expect(countCalls).toBe(1);
-      expect(countSuccesses).toBe(2);
-
-      client.unregisterAllObservers();
-      expect(client._observers.length).toBe(0);
-
-      client._transport.mockReturnValueOnce(Mock.GET_XTK_SESSION_SCHEMA_RESPONSE);
-      client._transport.mockReturnValueOnce(Mock.GET_DATABASEID_RESPONSE);
-      await client.getOption("XtkDatabaseId");
-      expect(countCalls).toBe(1);
-      expect(countSuccesses).toBe(2);
-    });
-
-    it("Should observe internal SOAP calls", async () => {
-      const client = await Mock.makeClient();
-      const expected = [
-        "xtk:session#Logon", false,
-        // This call is internal (issued by the framework, not by the called)
-        "xtk:persist#GetEntityIfMoreRecent", true,
-        "xtk:session#GetOption", false,
-      ];
-      const observed = [];
-
-      client.registerObserver({
-        onSOAPCall: (soapCall) => {
-          const request = soapCall.request;
-          const soapAction = request.headers["SoapAction"];
-          observed.push(soapAction);
-          observed.push(soapCall.internal);
-        },
-      });
-      client._transport.mockReturnValueOnce(Mock.LOGON_RESPONSE);
-      client._transport.mockReturnValueOnce(Mock.GET_XTK_SESSION_SCHEMA_RESPONSE);
-      await client.NLWS.xtkSession.logon();
-      client._transport.mockReturnValueOnce(Mock.GET_DATABASEID_RESPONSE);
-      await client.getOption("XtkDatabaseId");
-      expect(observed).toStrictEqual(expected);
-    });
-  })
-
-  describe("Tracing Http calls", () => {
-    it('Should trace HTTP successful call', async () => {
-      const logs = await Mock.withMockConsole(async () => {
+    it('Should support empty observers', async () => {
+        const observer = { };   // none of the functions are implemented
+
         const client = await Mock.makeClient();
-        client.traceAPICalls(true);
+        client.registerObserver(observer);
         client._transport.mockReturnValueOnce(Mock.LOGON_RESPONSE);
         await client.NLWS.xtkSession.logon();
 
         client._transport.mockReturnValueOnce(Mock.PING);
-        const ping = await client.ping();
-        expect(ping.status).toBe("OK");
-        expect(ping.timestamp).toBe("2021-08-27 15:43:48.862Z");
-      })
-      expect(logs.length).toBe(4);
-      expect(logs[0]).toMatch(/SOAP.*request.*Logon/is)
-      expect(logs[1]).toMatch(/SOAP.*response.*LogonResponse/is)
-      expect(logs[2]).toMatch(/HTTP.*request.*nl.jsp.ping.jsp/is)
-      expect(logs[3]).toMatch(/HTTP.*response.*OK/is)
+        await client.ping();
+
+        expect(true).toBe(true);    // should reach here without failures
     });
 
-    it("Should trace HTTP call with no data and no answer", async () => {
-      const logs = await Mock.withMockConsole(async () => {
-        const client = await Mock.makeClient();
-        client.traceAPICalls(true);
-        client._transport.mockReturnValueOnce(Promise.resolve());
-        await client._makeHttpCall({ method:"GET", url:"http://test.com" });
-      });
-      expect(logs.length).toBe(2);
-      expect(logs[0]).toMatch(/HTTP.*request.*GET.*test.com/is)
-      expect(logs[1]).toMatch(/HTTP.*response/is)
+    describe("HTTP call defaults", () => {
+        it("Should default to GET method", async () => {
+            const client = await Mock.makeClient();
+            const observer = { onHTTPCall: jest.fn() };
+            client.registerObserver(observer);
+            client._transport.mockReturnValueOnce(Promise.resolve());
+            await client._makeHttpCall({ url:"http://test.com"  });
+            const request = observer.onHTTPCall.mock.calls[0][0];
+            expect(request).toMatchObject({ method: "GET" });
+        })
+
+
+        it("Default to GET method should not override method", async () => {
+            const client = await Mock.makeClient();
+            const observer = { onHTTPCall: jest.fn() };
+            client.registerObserver(observer);
+            client._transport.mockReturnValueOnce(Promise.resolve());
+            await client._makeHttpCall({ method: "POST", url:"http://test.com"  });
+            const request = observer.onHTTPCall.mock.calls[0][0];
+            expect(request).toMatchObject({ method: "POST" });
+        })
+
+        it("Should default to user agent header", async () => {
+            const client = await Mock.makeClient();
+            const observer = { onHTTPCall: jest.fn() };
+            client.registerObserver(observer);
+            client._transport.mockReturnValueOnce(Promise.resolve());
+            await client._makeHttpCall({ url:"http://test.com"  });
+            const request = observer.onHTTPCall.mock.calls[0][0];
+            expect(request.headers['User-Agent']).toMatch('@adobe/acc-js-sdk');
+        })
+
+        it("Should support overwriting the user agent header", async () => {
+            const client = await Mock.makeClient();
+            const observer = { onHTTPCall: jest.fn() };
+            client.registerObserver(observer);
+            client._transport.mockReturnValueOnce(Promise.resolve());
+            await client._makeHttpCall({ url:"http://test.com", headers:{'User-Agent': "My user agent"}  });
+            const request = observer.onHTTPCall.mock.calls[0][0];
+            expect(request).toMatchObject({ headers: { 'User-Agent': "My user agent" } });
+        })
+    });
+
+    describe("Override transport", () => {
+        it("Should override transport" , async() => {
+            const client = await Mock.makeClient();
+            const transport = jest.fn();
+            client.setTransport(transport);
+            client._transport.mockReturnValueOnce(Mock.LOGON_RESPONSE);
+            await client.NLWS.xtkSession.logon();
+            const calls = transport.mock.calls;
+            expect(calls.length).toBe(1);
+            expect(calls[0][0].data).toMatch("Logon");
+        });
     })
 
-    it("Should trace HTTP call with data and no answer", async () => {
-      const logs = await Mock.withMockConsole(async () => {
-        const client = await Mock.makeClient();
-        client.traceAPICalls(true);
-        client._transport.mockReturnValueOnce(Promise.resolve());
-        await client._makeHttpCall({ method:"GET", url:"http://test.com", data:"Hello" });
-      });
-      expect(logs.length).toBe(2);
-      expect(logs[0]).toMatch(/HTTP.*request.*GET.*test.com.*Hello/is)
-      expect(logs[1]).toMatch(/HTTP.*response/is)
-    })
-
-    it('Should trace HTTP failed call', async () => {
-      const logs = await Mock.withMockConsole(async () => {
-        const client = await Mock.makeClient();
-        client.traceAPICalls(true);
-        client._transport.mockReturnValueOnce(Mock.LOGON_RESPONSE);
-        await client.NLWS.xtkSession.logon();
-
-        client._transport.mockRejectedValueOnce(new HttpError(504, "This call failed"));
-        await expect(client.ping()).rejects.toMatchObject({ statusCode:504, message:"504 - Error calling method '/nl/jsp/ping.jsp': This call failed" });
-      });
-      expect(logs.length).toBe(4);
-      expect(logs[0]).toMatch(/SOAP.*request.*Logon/is)
-      expect(logs[1]).toMatch(/SOAP.*response.*LogonResponse/is)
-      expect(logs[2]).toMatch(/HTTP.*request.*nl.jsp.ping.jsp/is)
-      expect(logs[3]).toMatch(/HTTP.*failure/is)
-    });
-  })
-
-  describe("Observing Http calls", () => {
-    it('Should observe HTTP successful call', async () => {
-
-      const observer = {
-        onHTTPCall: jest.fn(),
-        onHTTPCallSuccess: jest.fn()
-      };
-
-      const client = await Mock.makeClient();
-      client.registerObserver(observer);
-      client._transport.mockReturnValueOnce(Mock.LOGON_RESPONSE);
-      await client.NLWS.xtkSession.logon();
-
-      client._transport.mockReturnValueOnce(Mock.PING);
-      await client.ping();
-
-      expect(observer.onHTTPCall.mock.calls.length).toBe(1);
-      expect(observer.onHTTPCall.mock.calls[0].length).toBe(2);    // 2 arguments
-      expect(observer.onHTTPCall.mock.calls[0][0]).toMatchObject({
-        headers: { },
-        method: "GET",
-        url: "http://acc-sdk:8080/nl/jsp/ping.jsp"
-      });
-      expect(observer.onHTTPCall.mock.calls[0][1]).toBeUndefined();
-
-      expect(observer.onHTTPCallSuccess.mock.calls.length).toBe(1);
-      expect(observer.onHTTPCallSuccess.mock.calls[0].length).toBe(2);    // 2 arguments
-      expect(observer.onHTTPCallSuccess.mock.calls[0][0]).toMatchObject({
-        headers: { },
-        method: "GET",
-        url: "http://acc-sdk:8080/nl/jsp/ping.jsp"
-      });
-      expect(observer.onHTTPCallSuccess.mock.calls[0][1]).toMatch("OK");
-    });
-
-    it('Should observe HTTP failed call', async () => {
-      const observer = {
-        onHTTPCallFailure: jest.fn()
-      };
-
-      const client = await Mock.makeClient();
-      client.registerObserver(observer);
-      client._transport.mockReturnValueOnce(Mock.LOGON_RESPONSE);
-      await client.NLWS.xtkSession.logon();
-
-      client._transport.mockRejectedValueOnce(new HttpError(504, "This call failed"));
-      await expect(client.ping()).rejects.toMatchObject({ statusCode:504, message:"504 - Error calling method '/nl/jsp/ping.jsp': This call failed" });
-
-      expect(observer.onHTTPCallFailure.mock.calls.length).toBe(1);
-      expect(observer.onHTTPCallFailure.mock.calls[0].length).toBe(2);    // 2 arguments
-      expect(observer.onHTTPCallFailure.mock.calls[0][0]).toMatchObject({
-        headers: { },
-        method: "GET",
-        url: "http://acc-sdk:8080/nl/jsp/ping.jsp"
-      });
-      expect(observer.onHTTPCallFailure.mock.calls[0][1]).toMatchObject({ statusCode:504, statusText: "This call failed" });
-    });
-  });
-
-  it('Should support empty observers', async () => {
-    const observer = { };   // none of the functions are implemented
-
-    const client = await Mock.makeClient();
-    client.registerObserver(observer);
-    client._transport.mockReturnValueOnce(Mock.LOGON_RESPONSE);
-    await client.NLWS.xtkSession.logon();
-
-    client._transport.mockReturnValueOnce(Mock.PING);
-    await client.ping();
-
-    expect(true).toBe(true);    // should reach here without failures
-  });
-
-  describe("HTTP call defaults", () => {
-    it("Should default to GET method", async () => {
-      const client = await Mock.makeClient();
-      const observer = { onHTTPCall: jest.fn() };
-      client.registerObserver(observer);
-      client._transport.mockReturnValueOnce(Promise.resolve());
-      await client._makeHttpCall({ url:"http://test.com"  });
-      const request = observer.onHTTPCall.mock.calls[0][0];
-      expect(request).toMatchObject({ method: "GET" });
-    })
-
-
-    it("Default to GET method should not override method", async () => {
-      const client = await Mock.makeClient();
-      const observer = { onHTTPCall: jest.fn() };
-      client.registerObserver(observer);
-      client._transport.mockReturnValueOnce(Promise.resolve());
-      await client._makeHttpCall({ method: "POST", url:"http://test.com"  });
-      const request = observer.onHTTPCall.mock.calls[0][0];
-      expect(request).toMatchObject({ method: "POST" });
-    })
-
-    it("Should default to user agent header", async () => {
-      const client = await Mock.makeClient();
-      const observer = { onHTTPCall: jest.fn() };
-      client.registerObserver(observer);
-      client._transport.mockReturnValueOnce(Promise.resolve());
-      await client._makeHttpCall({ url:"http://test.com"  });
-      const request = observer.onHTTPCall.mock.calls[0][0];
-      expect(request.headers['User-Agent']).toMatch('@adobe/acc-js-sdk');
-    })
-
-    it("Should support overwriting the user agent header", async () => {
-      const client = await Mock.makeClient();
-      const observer = { onHTTPCall: jest.fn() };
-      client.registerObserver(observer);
-      client._transport.mockReturnValueOnce(Promise.resolve());
-      await client._makeHttpCall({ url:"http://test.com", headers:{'User-Agent': "My user agent"}  });
-      const request = observer.onHTTPCall.mock.calls[0][0];
-      expect(request).toMatchObject({ headers: { 'User-Agent': "My user agent" } });
-    })
-  });
-
-  describe("Override transport", () => {
-    it("Should override transport" , async() => {
-      const client = await Mock.makeClient();
-      const transport = jest.fn();
-      client.setTransport(transport);
-      client._transport.mockReturnValueOnce(Mock.LOGON_RESPONSE);
-      await client.NLWS.xtkSession.logon();
-      const calls = transport.mock.calls;
-      expect(calls.length).toBe(1);
-      expect(calls[0][0].data).toMatch("Logon");
-    });
-  })
-
-  describe("Security token authentication", () => {
-    // Security token authentication is used when embedding the SDK in Campaign: the session token
-    // is provided by the browser as a cookie. The cookie is not readable by JavaScript code and
-    // should be passed automatically by the browser, not by the SDK
-    it("Should create logged client", async() => {
-      const connectionParameters = sdk.ConnectionParameters.ofSecurityToken("http://acc-sdk:8080", "$security_token$");
-      const client = await sdk.init(connectionParameters);
-      client._transport = jest.fn();
-      expect(client.isLogged()).toBeFalsy();
-      await client.logon();
-      expect(client.isLogged()).toBeTruthy();
-      const logoff = client._transport.mockReturnValueOnce(Mock.LOGOFF_RESPONSE);
-      await client.logoff();
-      expect(client.isLogged()).toBeFalsy();
-      // Ensure logoff has been called
-      expect(logoff.mock.calls.length).toBe(1);
-    })
-  })
-
-  describe("Bearer token authentication", () => {
-    // Bearer token authentication is used when embedding IMS for authentication
-    it("Should create logged client", async() => {
-      const connectionParameters = sdk.ConnectionParameters.ofBearerToken("http://acc-sdk:8080");
-      const client = await sdk.init(connectionParameters);
-      client._transport = jest.fn();
-      client._transport.mockReturnValueOnce(Mock.BEARER_LOGON_RESPONSE);
-      expect(client.isLogged()).toBeFalsy();
-      await client.logon();
-      expect(client.isLogged()).toBeTruthy();
-      const transport = client._transport.mockReturnValueOnce(Mock.LOGOFF_RESPONSE);
-      await client.logoff();
-      expect(client.isLogged()).toBeFalsy();
-      // Ensure logoff has been called
-      expect(transport.mock.calls.length).toBe(2);
-    })
-
-    it("Call SAOP method", async () => {
-      const connectionParameters = sdk.ConnectionParameters.ofBearerToken("http://acc-sdk:8080", "$token$");
-      const client = await sdk.init(connectionParameters);
-      client._transport = jest.fn();
-      client._transport.mockReturnValueOnce(Mock.BEARER_LOGON_RESPONSE);
-      await client.logon();
-      client._transport.mockReturnValueOnce(Mock.GET_XTK_QUERY_SCHEMA_RESPONSE);
-      var queryDef = {
-        "schema": "nms:extAccount",
-        "operation": "select",
-        "select": {
-          "node": [
-            { "expr": "@id" },
-            { "expr": "@name" }
-          ]
-        }
-      };
-
-      client._transport.mockReturnValueOnce(Promise.resolve(`<?xml version='1.0'?>
+    describe("Security token authentication", () => {
+        // Security token authentication is used when embedding the SDK in Campaign: the session token
+        // is provided by the browser as a cookie. The cookie is not readable by JavaScript code and
+        // should be passed automatically by the browser, not by the SDK
+        it("Should create logged client", async() => {
+            const connectionParameters = sdk.ConnectionParameters.ofSecurityToken("http://acc-sdk:8080", "$security_token$");
+            const client = await sdk.init(connectionParameters);
+            client._transport = jest.fn();
+            expect(client.isLogged()).toBeFalsy();
+            await client.logon();
+            expect(client.isLogged()).toBeTruthy();
+            const logoff = client._transport.mockReturnValueOnce(Mock.LOGOFF_RESPONSE);
+            await client.logoff();
+            expect(client.isLogged()).toBeFalsy();
+            // Ensure logoff has been called
+            expect(logoff.mock.calls.length).toBe(1);
+        })   
+     })
+
+    describe("Bearer token authentication", () => {
+        // Bearer token authentication is used when embedding IMS for authentication
+        it("Should create logged client", async() => {
+            const connectionParameters = sdk.ConnectionParameters.ofBearerToken("http://acc-sdk:8080");
+            const client = await sdk.init(connectionParameters);
+            client._transport = jest.fn();
+            client._transport.mockReturnValueOnce(Mock.BEARER_LOGON_RESPONSE);
+            expect(client.isLogged()).toBeFalsy();
+            await client.logon();
+            expect(client.isLogged()).toBeTruthy();
+            const transport = client._transport.mockReturnValueOnce(Mock.LOGOFF_RESPONSE);
+            await client.logoff();
+            expect(client.isLogged()).toBeFalsy();
+            // Ensure logoff has been called
+            expect(transport.mock.calls.length).toBe(2);
+        })
+
+        it("Call SAOP method", async () => {
+            const connectionParameters = sdk.ConnectionParameters.ofBearerToken("http://acc-sdk:8080", "$token$");
+            const client = await sdk.init(connectionParameters);
+            client._transport = jest.fn();
+            client._transport.mockReturnValueOnce(Mock.BEARER_LOGON_RESPONSE);
+            await client.logon();
+            client._transport.mockReturnValueOnce(Mock.GET_XTK_QUERY_SCHEMA_RESPONSE);
+            var queryDef = {
+                "schema": "nms:extAccount",
+                "operation": "select",
+                "select": {
+                    "node": [
+                        { "expr": "@id" },
+                        { "expr": "@name" }
+                    ]
+                }
+            };
+
+            client._transport.mockReturnValueOnce(Promise.resolve(`<?xml version='1.0'?>
             <SOAP-ENV:Envelope xmlns:xsd='http://www.w3.org/2001/XMLSchema' xmlns:xsi='http://www.w3.org/2001/XMLSchema-instance' xmlns:ns='urn:xtk:queryDef' xmlns:SOAP-ENV='http://schemas.xmlsoap.org/soap/envelope/'>
             <SOAP-ENV:Body>
             <ExecuteQueryResponse xmlns='urn:xtk:queryDef' SOAP-ENV:encodingStyle='http://schemas.xmlsoap.org/soap/encoding/'>
@@ -1953,31 +1951,31 @@
             </SOAP-ENV:Body>
             </SOAP-ENV:Envelope>`));
 
-      // Select should return empty array
-      var query = client.NLWS.xtkQueryDef.create(queryDef);
-      var extAccount = await query.executeQuery();
-      expect(extAccount).toEqual({ extAccount: [] });
-    });
-
-    it("Expired session refresh client callback", async () => {
-      let refreshClient = async () => {
-        const connectionParameters = sdk.ConnectionParameters.ofSecurityToken("http://acc-sdk:8080",
-          "$security_token$", {refreshClient: refreshClient});
-        const newClient = await sdk.init(connectionParameters);
-        newClient._transport = jest.fn();
-        newClient._transport.mockReturnValueOnce(Mock.BEARER_LOGON_RESPONSE);
-        await newClient.logon();
-        return newClient;
-      }
-      const connectionParameters = sdk.ConnectionParameters.ofBearerToken("http://acc-sdk:8080",
-        "$token$", {refreshClient: refreshClient});
-      const client = await sdk.init(connectionParameters);
-      client.traceAPICalls(true);
-      client._transport = jest.fn();
-      client._transport.mockReturnValueOnce(Mock.BEARER_LOGON_RESPONSE);
-      client._transport.mockReturnValueOnce(Promise.resolve(`XSV-350008 Session has expired or is invalid. Please reconnect.`));
-      client._transport.mockReturnValueOnce(Mock.GET_XTK_QUERY_SCHEMA_RESPONSE);
-      client._transport.mockReturnValueOnce(Promise.resolve(`<?xml version='1.0'?>
+            // Select should return empty array
+            var query = client.NLWS.xtkQueryDef.create(queryDef);
+            var extAccount = await query.executeQuery();
+            expect(extAccount).toEqual({ extAccount: [] });
+        });
+
+        it("Expired session refresh client callback", async () => {
+            let refreshClient = async () => {
+                const connectionParameters = sdk.ConnectionParameters.ofSecurityToken("http://acc-sdk:8080",
+                                                        "$security_token$", {refreshClient: refreshClient});
+                const newClient = await sdk.init(connectionParameters);
+                newClient._transport = jest.fn();
+                newClient._transport.mockReturnValueOnce(Mock.BEARER_LOGON_RESPONSE);
+                await newClient.logon();
+                return newClient;
+            }
+            const connectionParameters = sdk.ConnectionParameters.ofBearerToken("http://acc-sdk:8080", 
+                                                    "$token$", {refreshClient: refreshClient});
+            const client = await sdk.init(connectionParameters);
+            client.traceAPICalls(true);
+            client._transport = jest.fn();
+            client._transport.mockReturnValueOnce(Mock.BEARER_LOGON_RESPONSE);
+            client._transport.mockReturnValueOnce(Promise.resolve(`XSV-350008 Session has expired or is invalid. Please reconnect.`));
+            client._transport.mockReturnValueOnce(Mock.GET_XTK_QUERY_SCHEMA_RESPONSE);
+            client._transport.mockReturnValueOnce(Promise.resolve(`<?xml version='1.0'?>
                 <SOAP-ENV:Envelope xmlns:xsd='http://www.w3.org/2001/XMLSchema' xmlns:xsi='http://www.w3.org/2001/XMLSchema-instance' xmlns:ns='urn:xtk:queryDef' xmlns:SOAP-ENV='http://schemas.xmlsoap.org/soap/envelope/'>
                 <SOAP-ENV:Body>
                 <ExecuteQueryResponse xmlns='urn:xtk:queryDef' SOAP-ENV:encodingStyle='http://schemas.xmlsoap.org/soap/encoding/'>
@@ -1986,23 +1984,23 @@
                     </pdomOutput></ExecuteQueryResponse>
                 </SOAP-ENV:Body>
                 </SOAP-ENV:Envelope>`));
-      await client.logon();
-      var queryDef = {
-        "schema": "nms:extAccount",
-        "operation": "select",
-        "select": {
-          "node": [
-            { "expr": "@id" },
-            { "expr": "@name" }
-          ]
-        }
-      };
-      var query = client.NLWS.xtkQueryDef.create(queryDef);
-      var extAccount = await query.executeQuery();
-      expect(extAccount).toEqual({ extAccount: [] });
-      // Same test as before traceAPICalls = false for code coverage
-      client._transport.mockReturnValueOnce(Promise.resolve(`XSV-350008 Session has expired or is invalid. Please reconnect.`));
-      client._transport.mockReturnValueOnce(Promise.resolve(`<?xml version='1.0'?>
+            await client.logon();
+            var queryDef = {
+                "schema": "nms:extAccount",
+                "operation": "select",
+                "select": {
+                    "node": [
+                        { "expr": "@id" },
+                        { "expr": "@name" }
+                    ]
+                }
+            };
+            var query = client.NLWS.xtkQueryDef.create(queryDef);
+            var extAccount = await query.executeQuery();
+            expect(extAccount).toEqual({ extAccount: [] });
+            // Same test as before traceAPICalls = false for code coverage
+            client._transport.mockReturnValueOnce(Promise.resolve(`XSV-350008 Session has expired or is invalid. Please reconnect.`));
+            client._transport.mockReturnValueOnce(Promise.resolve(`<?xml version='1.0'?>
                 <SOAP-ENV:Envelope xmlns:xsd='http://www.w3.org/2001/XMLSchema' xmlns:xsi='http://www.w3.org/2001/XMLSchema-instance' xmlns:ns='urn:xtk:queryDef' xmlns:SOAP-ENV='http://schemas.xmlsoap.org/soap/envelope/'>
                 <SOAP-ENV:Body>
                 <ExecuteQueryResponse xmlns='urn:xtk:queryDef' SOAP-ENV:encodingStyle='http://schemas.xmlsoap.org/soap/encoding/'>
@@ -2011,30 +2009,30 @@
                     </pdomOutput></ExecuteQueryResponse>
                 </SOAP-ENV:Body>
                 </SOAP-ENV:Envelope>`));
-      client.traceAPICalls(false);
-      var query1  = client.NLWS.xtkQueryDef.create(queryDef);
-      const extAccount1 = await query1.executeQuery();
-      expect(extAccount1).toEqual({ extAccount: [] });
-    });
-
-    it("Expired session refresh client callback for code coverage", async () => {
-      let refreshClient = async () => {
-        const connectionParameters = sdk.ConnectionParameters.ofSessionToken("http://acc-sdk:8080", "$session_token$");
-        const newClient = await sdk.init(connectionParameters);
-        newClient._transport = jest.fn();
-        newClient._transport.mockReturnValueOnce(Mock.BEARER_LOGON_RESPONSE);
-        await newClient.logon();
-        return newClient;
-      }
-      const connectionParameters = sdk.ConnectionParameters.ofBearerToken("http://acc-sdk:8080",
-        "$token$", {refreshClient: refreshClient});
-      const client = await sdk.init(connectionParameters);
-      client.traceAPICalls(true);
-      client._transport = jest.fn();
-      client._transport.mockReturnValueOnce(Mock.BEARER_LOGON_RESPONSE);
-      client._transport.mockReturnValueOnce(Promise.resolve(`XSV-350008 Session has expired or is invalid. Please reconnect.`));
-      client._transport.mockReturnValueOnce(Mock.GET_XTK_QUERY_SCHEMA_RESPONSE);
-      client._transport.mockReturnValueOnce(Promise.resolve(`<?xml version='1.0'?>
+            client.traceAPICalls(false);
+            var query1  = client.NLWS.xtkQueryDef.create(queryDef);
+            const extAccount1 = await query1.executeQuery();
+            expect(extAccount1).toEqual({ extAccount: [] });
+        });
+
+        it("Expired session refresh client callback for code coverage", async () => {
+            let refreshClient = async () => {
+                const connectionParameters = sdk.ConnectionParameters.ofSessionToken("http://acc-sdk:8080", "$session_token$");
+                const newClient = await sdk.init(connectionParameters);
+                newClient._transport = jest.fn();
+                newClient._transport.mockReturnValueOnce(Mock.BEARER_LOGON_RESPONSE);
+                await newClient.logon();
+                return newClient;
+            }
+            const connectionParameters = sdk.ConnectionParameters.ofBearerToken("http://acc-sdk:8080",
+                                                    "$token$", {refreshClient: refreshClient});
+            const client = await sdk.init(connectionParameters);
+            client.traceAPICalls(true);
+            client._transport = jest.fn();
+            client._transport.mockReturnValueOnce(Mock.BEARER_LOGON_RESPONSE);
+            client._transport.mockReturnValueOnce(Promise.resolve(`XSV-350008 Session has expired or is invalid. Please reconnect.`));
+            client._transport.mockReturnValueOnce(Mock.GET_XTK_QUERY_SCHEMA_RESPONSE);
+            client._transport.mockReturnValueOnce(Promise.resolve(`<?xml version='1.0'?>
                 <SOAP-ENV:Envelope xmlns:xsd='http://www.w3.org/2001/XMLSchema' xmlns:xsi='http://www.w3.org/2001/XMLSchema-instance' xmlns:ns='urn:xtk:queryDef' xmlns:SOAP-ENV='http://schemas.xmlsoap.org/soap/envelope/'>
                 <SOAP-ENV:Body>
                 <ExecuteQueryResponse xmlns='urn:xtk:queryDef' SOAP-ENV:encodingStyle='http://schemas.xmlsoap.org/soap/encoding/'>
@@ -2043,40 +2041,40 @@
                     </pdomOutput></ExecuteQueryResponse>
                 </SOAP-ENV:Body>
                 </SOAP-ENV:Envelope>`));
-      await client.logon();
-      var queryDef = {
-        "schema": "nms:extAccount",
-        "operation": "select",
-        "select": {
-          "node": [
-            { "expr": "@id" },
-            { "expr": "@name" }
-          ]
-        }
-      };
-      var query = client.NLWS.xtkQueryDef.create(queryDef);
-      var extAccount = await query.executeQuery();
-      expect(extAccount).toEqual({ extAccount: [] });
-    });
-
-    it("Expired session refresh client callback retry failure", async () => {
-      let refreshClient = async () => {
-        const connectionParameters = sdk.ConnectionParameters.ofBearerToken("http://acc-sdk:8080",
-          "$token$", {refreshClient: refreshClient});
-        const newClient = await sdk.init(connectionParameters);
-        newClient._transport = jest.fn();
-        newClient._transport.mockReturnValueOnce(Mock.BEARER_LOGON_RESPONSE);
-        await newClient.logon();
-        return newClient;
-      }
-      const connectionParameters = sdk.ConnectionParameters.ofSecurityToken("http://acc-sdk:8080",
-        "$security_token$", {refreshClient: refreshClient});
-      const client = await sdk.init(connectionParameters);
-      client._transport = jest.fn();
-      client._transport.mockReturnValueOnce(Promise.resolve(`XSV-350008 Session has expired or is invalid. Please reconnect.`));
-      client._transport.mockReturnValueOnce(Promise.resolve(`XSV-350008 Session has expired or is invalid. Please reconnect.`));
-      client._transport.mockReturnValueOnce(Mock.GET_XTK_QUERY_SCHEMA_RESPONSE);
-      client._transport.mockReturnValueOnce(Promise.resolve(`<?xml version='1.0'?>
+            await client.logon();
+            var queryDef = {
+                "schema": "nms:extAccount",
+                "operation": "select",
+                "select": {
+                    "node": [
+                        { "expr": "@id" },
+                        { "expr": "@name" }
+                    ]
+                }
+            };
+            var query = client.NLWS.xtkQueryDef.create(queryDef);
+            var extAccount = await query.executeQuery();
+            expect(extAccount).toEqual({ extAccount: [] });
+        });
+
+        it("Expired session refresh client callback retry failure", async () => {
+            let refreshClient = async () => {
+                const connectionParameters = sdk.ConnectionParameters.ofBearerToken("http://acc-sdk:8080",
+                "$token$", {refreshClient: refreshClient});
+                const newClient = await sdk.init(connectionParameters);
+                newClient._transport = jest.fn();
+                newClient._transport.mockReturnValueOnce(Mock.BEARER_LOGON_RESPONSE);
+                await newClient.logon();
+                return newClient;
+            }
+            const connectionParameters = sdk.ConnectionParameters.ofSecurityToken("http://acc-sdk:8080",
+                                                    "$security_token$", {refreshClient: refreshClient});
+            const client = await sdk.init(connectionParameters);
+            client._transport = jest.fn();
+            client._transport.mockReturnValueOnce(Promise.resolve(`XSV-350008 Session has expired or is invalid. Please reconnect.`));
+            client._transport.mockReturnValueOnce(Promise.resolve(`XSV-350008 Session has expired or is invalid. Please reconnect.`));
+            client._transport.mockReturnValueOnce(Mock.GET_XTK_QUERY_SCHEMA_RESPONSE);
+            client._transport.mockReturnValueOnce(Promise.resolve(`<?xml version='1.0'?>
                 <SOAP-ENV:Envelope xmlns:xsd='http://www.w3.org/2001/XMLSchema' xmlns:xsi='http://www.w3.org/2001/XMLSchema-instance' xmlns:ns='urn:xtk:queryDef' xmlns:SOAP-ENV='http://schemas.xmlsoap.org/soap/envelope/'>
                 <SOAP-ENV:Body>
                 <ExecuteQueryResponse xmlns='urn:xtk:queryDef' SOAP-ENV:encodingStyle='http://schemas.xmlsoap.org/soap/encoding/'>
@@ -2085,125 +2083,125 @@
                     </pdomOutput></ExecuteQueryResponse>
                 </SOAP-ENV:Body>
                 </SOAP-ENV:Envelope>`));
-      await client.logon();
-      var queryDef = {
-        "schema": "nms:extAccount",
-        "operation": "select",
-        "select": {
-          "node": [
-            { "expr": "@id" },
-            { "expr": "@name" }
-          ]
-        }
-      };
-      var query = client.NLWS.xtkQueryDef.create(queryDef);
-      await expect(query.executeQuery()).rejects.toMatchObject({ errorCode: "SDK-000012" });
-      expect(client._transport.mock.calls.length).toBe(2);
-    });
-  })
-
-  describe("Logon should always return a promise", () => {
-
-    it("Should return a promise with UserPassword", async () => {
-      const connectionParameters = sdk.ConnectionParameters.ofUserAndPassword("http://acc-sdk:8080", "$user$", "$password$");
-      const client = await sdk.init(connectionParameters);
-      client._transport = jest.fn();
-      client._transport.mockReturnValueOnce(Mock.LOGON_RESPONSE);
-      const result = client.logon();
-      expect(result instanceof Promise).toBe(true);
-      await result;
+            await client.logon();
+            var queryDef = {
+                "schema": "nms:extAccount",
+                "operation": "select",
+                "select": {
+                    "node": [
+                        { "expr": "@id" },
+                        { "expr": "@name" }
+                    ]
+                }
+            };
+            var query = client.NLWS.xtkQueryDef.create(queryDef);
+            await expect(query.executeQuery()).rejects.toMatchObject({ errorCode: "SDK-000012" });
+            expect(client._transport.mock.calls.length).toBe(2);
+         });
     })
 
-    it("Should return a promise with bearer token", async () => {
-      const connectionParameters = sdk.ConnectionParameters.ofBearerToken("http://acc-sdk:8080", "$token$");
-      const client = await sdk.init(connectionParameters);
-      client._transport = jest.fn();
-      client._transport.mockReturnValueOnce(Mock.BEARER_LOGON_RESPONSE);
-      const result = client.logon();
-      expect(result instanceof Promise).toBe(true);
-      await result;
+    describe("Logon should always return a promise", () => {
+
+        it("Should return a promise with UserPassword", async () => {
+            const connectionParameters = sdk.ConnectionParameters.ofUserAndPassword("http://acc-sdk:8080", "$user$", "$password$");
+            const client = await sdk.init(connectionParameters);
+            client._transport = jest.fn();
+            client._transport.mockReturnValueOnce(Mock.LOGON_RESPONSE);
+            const result = client.logon();
+            expect(result instanceof Promise).toBe(true);
+            await result;
+        })
+
+        it("Should return a promise with bearer token", async () => {
+            const connectionParameters = sdk.ConnectionParameters.ofBearerToken("http://acc-sdk:8080", "$token$");
+            const client = await sdk.init(connectionParameters);
+            client._transport = jest.fn();
+            client._transport.mockReturnValueOnce(Mock.BEARER_LOGON_RESPONSE);
+            const result = client.logon();
+            expect(result instanceof Promise).toBe(true);
+            await result;
+        })
+
+        it("Should return a promise with UserAndServiceToken", async () => {
+            const connectionParameters = sdk.ConnectionParameters.ofUserAndServiceToken("http://acc-sdk:8080", "$user$", "$service_token$");
+            const client = await sdk.init(connectionParameters);
+            client._transport = jest.fn();
+            const result = client.logon();
+            expect(result instanceof Promise).toBe(true);
+            try {
+                await result;
+            } catch(ex) { /* result or exception is not handled */ }
+        })
+
+        it("Should return a promise with SessionToken", async () => {
+            const connectionParameters = sdk.ConnectionParameters.ofSessionToken("http://acc-sdk:8080", "$session_token$");
+            const client = await sdk.init(connectionParameters);
+            client._transport = jest.fn();
+            const result = client.logon();
+            expect(result instanceof Promise).toBe(true);
+            await result;
+        })
+
+        it("Should return a promise with SecurityToken", async () => {
+            const connectionParameters = sdk.ConnectionParameters.ofSecurityToken("http://acc-sdk:8080", "$security_token$");
+            const client = await sdk.init(connectionParameters);
+            client._transport = jest.fn();
+            const result = client.logon();
+            expect(result instanceof Promise).toBe(true);
+            await result;
+        })
+
+        it("Should return a promise with AnonymousUser", async () => {
+            const connectionParameters = sdk.ConnectionParameters.ofAnonymousUser("http://acc-sdk:8080");
+            const client = await sdk.init(connectionParameters);
+            client._transport = jest.fn();
+            const result = client.logon();
+            expect(result instanceof Promise).toBe(true);
+            await result;
+        })
     })
 
-    it("Should return a promise with UserAndServiceToken", async () => {
-      const connectionParameters = sdk.ConnectionParameters.ofUserAndServiceToken("http://acc-sdk:8080", "$user$", "$service_token$");
-      const client = await sdk.init(connectionParameters);
-      client._transport = jest.fn();
-      const result = client.logon();
-      expect(result instanceof Promise).toBe(true);
-      try {
-        await result;
-      } catch(ex) { /* result or exception is not handled */ }
+
+    describe("Should simulate server down", () => {
+        it("Should simulate server down and up again", async () => {
+            // Server is up and getOption
+            const client = await Mock.makeClient();
+            client._transport.mockReturnValueOnce(Mock.LOGON_RESPONSE);
+            client._transport.mockReturnValueOnce(Mock.GET_XTK_SESSION_SCHEMA_RESPONSE);
+            await client.NLWS.xtkSession.logon();
+            client._transport.mockReturnValueOnce(Mock.GET_DATABASEID_RESPONSE);
+            var databaseId = await client.getOption("XtkDatabaseId", false);
+            expect(databaseId).toBe("uFE80000000000000F1FA913DD7CC7C480041161C");
+
+            // Now simulate a connection error (server is down)
+            const error = new Error("connect ECONNREFUSED 3.225.73.178:8080");
+            error.code="ECONNREFUSED";
+            error.errno="ECONNREFUSED";
+            client._transport.mockReturnValueOnce(Promise.reject(error));
+            await expect(client.getOption("XtkDatabaseId", false)).rejects.toMatchObject({
+                message: "500 - Error calling method 'xtk:session#GetOption': Error (connect ECONNREFUSED 3.225.73.178:8080)"
+            });
+
+            // Server is back up again
+            client._transport.mockReturnValueOnce(Mock.GET_DATABASEID_RESPONSE);
+            databaseId = await client.getOption("XtkDatabaseId", false);
+            expect(databaseId).toBe("uFE80000000000000F1FA913DD7CC7C480041161C")
+        });
     })
 
-    it("Should return a promise with SessionToken", async () => {
-      const connectionParameters = sdk.ConnectionParameters.ofSessionToken("http://acc-sdk:8080", "$session_token$");
-      const client = await sdk.init(connectionParameters);
-      client._transport = jest.fn();
-      const result = client.logon();
-      expect(result instanceof Promise).toBe(true);
-      await result;
-    })
-
-    it("Should return a promise with SecurityToken", async () => {
-      const connectionParameters = sdk.ConnectionParameters.ofSecurityToken("http://acc-sdk:8080", "$security_token$");
-      const client = await sdk.init(connectionParameters);
-      client._transport = jest.fn();
-      const result = client.logon();
-      expect(result instanceof Promise).toBe(true);
-      await result;
-    })
-
-    it("Should return a promise with AnonymousUser", async () => {
-      const connectionParameters = sdk.ConnectionParameters.ofAnonymousUser("http://acc-sdk:8080");
-      const client = await sdk.init(connectionParameters);
-      client._transport = jest.fn();
-      const result = client.logon();
-      expect(result instanceof Promise).toBe(true);
-      await result;
-    })
-  })
-
-
-  describe("Should simulate server down", () => {
-    it("Should simulate server down and up again", async () => {
-      // Server is up and getOption
-      const client = await Mock.makeClient();
-      client._transport.mockReturnValueOnce(Mock.LOGON_RESPONSE);
-      client._transport.mockReturnValueOnce(Mock.GET_XTK_SESSION_SCHEMA_RESPONSE);
-      await client.NLWS.xtkSession.logon();
-      client._transport.mockReturnValueOnce(Mock.GET_DATABASEID_RESPONSE);
-      var databaseId = await client.getOption("XtkDatabaseId", false);
-      expect(databaseId).toBe("uFE80000000000000F1FA913DD7CC7C480041161C");
-
-      // Now simulate a connection error (server is down)
-      const error = new Error("connect ECONNREFUSED 3.225.73.178:8080");
-      error.code="ECONNREFUSED";
-      error.errno="ECONNREFUSED";
-      client._transport.mockReturnValueOnce(Promise.reject(error));
-      await expect(client.getOption("XtkDatabaseId", false)).rejects.toMatchObject({
-        message: "500 - Error calling method 'xtk:session#GetOption': Error (connect ECONNREFUSED 3.225.73.178:8080)"
-      });
-
-      // Server is back up again
-      client._transport.mockReturnValueOnce(Mock.GET_DATABASEID_RESPONSE);
-      databaseId = await client.getOption("XtkDatabaseId", false);
-      expect(databaseId).toBe("uFE80000000000000F1FA913DD7CC7C480041161C")
-    });
-  })
-
-  describe("Connection options", () => {
-    it("Should set options cache TTL", async () => {
-      const client = await Mock.makeClient({ optionCacheTTL: -1 });
-      client._transport.mockReturnValueOnce(Mock.LOGON_RESPONSE);
-      client._transport.mockReturnValueOnce(Mock.GET_XTK_SESSION_SCHEMA_RESPONSE);
-      await client.NLWS.xtkSession.logon();
-      // Get Option and cache result. Check the value is in cache
-      client._transport.mockReturnValueOnce(Mock.GET_DATABASEID_RESPONSE);
-      await client.getOption("XtkDatabaseId", true);
-      expect(client._optionCache._cache["XtkDatabaseId"].value).toMatchObject({ type: 6, rawValue: "uFE80000000000000F1FA913DD7CC7C480041161C" });
-      // Get it again, it should not use the cache (=> it should make a SOAP call)
-      // To test if the SOAP call is made, we mock the SOAP call answer with a different result
-      client._transport.mockReturnValueOnce(Promise.resolve(`<?xml version='1.0'?>
+    describe("Connection options", () => {
+        it("Should set options cache TTL", async () => {
+           const client = await Mock.makeClient({ optionCacheTTL: -1 });
+           client._transport.mockReturnValueOnce(Mock.LOGON_RESPONSE);
+           client._transport.mockReturnValueOnce(Mock.GET_XTK_SESSION_SCHEMA_RESPONSE);
+           await client.NLWS.xtkSession.logon();
+           // Get Option and cache result. Check the value is in cache
+           client._transport.mockReturnValueOnce(Mock.GET_DATABASEID_RESPONSE);
+           await client.getOption("XtkDatabaseId", true);
+           expect(client._optionCache._cache["XtkDatabaseId"].value).toMatchObject({ type: 6, rawValue: "uFE80000000000000F1FA913DD7CC7C480041161C" });
+           // Get it again, it should not use the cache (=> it should make a SOAP call)
+           // To test if the SOAP call is made, we mock the SOAP call answer with a different result
+           client._transport.mockReturnValueOnce(Promise.resolve(`<?xml version='1.0'?>
                     <SOAP-ENV:Envelope xmlns:xsd='http://www.w3.org/2001/XMLSchema' xmlns:xsi='http://www.w3.org/2001/XMLSchema-instance' xmlns:ns='urn:xtk:session' xmlns:SOAP-ENV='http://schemas.xmlsoap.org/soap/envelope/'>
                     <SOAP-ENV:Body>
                         <GetOptionResponse xmlns='urn:xtk:session' SOAP-ENV:encodingStyle='http://schemas.xmlsoap.org/soap/encoding/'>
@@ -2212,104 +2210,62 @@
                         </GetOptionResponse>
                     </SOAP-ENV:Body>
                     </SOAP-ENV:Envelope>`));
-      await client.getOption("XtkDatabaseId", true);
-      expect(client._optionCache._cache["XtkDatabaseId"].value).toMatchObject({ type: 6, rawValue: "uFE80000000000000F1FA913DD7CC7C48004116FF" });
+            await client.getOption("XtkDatabaseId", true);
+            expect(client._optionCache._cache["XtkDatabaseId"].value).toMatchObject({ type: 6, rawValue: "uFE80000000000000F1FA913DD7CC7C48004116FF" });
+        })
+
+        it("Should set default value for traceAPICalls", async () => {
+            var client = await Mock.makeClient({ traceAPICalls: undefined });
+            expect(client._traceAPICalls).toBeFalsy();
+            client = await Mock.makeClient({ traceAPICalls: null });
+            expect(client._traceAPICalls).toBeFalsy();
+            client = await Mock.makeClient({ traceAPICalls: false });
+            expect(client._traceAPICalls).toBeFalsy();
+            client = await Mock.makeClient({ traceAPICalls: true });
+            expect(client._traceAPICalls).toBeTruthy();
+        })
+
+        it("Should set default transport", async () => {
+            var client = await Mock.makeClient({ transport: async () => {
+                return "Hello";
+            }});
+            await expect(client._transport()).resolves.toBe("Hello");
+        });
     })
 
-    it("Should set default value for traceAPICalls", async () => {
-      var client = await Mock.makeClient({ traceAPICalls: undefined });
-      expect(client._traceAPICalls).toBeFalsy();
-      client = await Mock.makeClient({ traceAPICalls: null });
-      expect(client._traceAPICalls).toBeFalsy();
-      client = await Mock.makeClient({ traceAPICalls: false });
-      expect(client._traceAPICalls).toBeFalsy();
-      client = await Mock.makeClient({ traceAPICalls: true });
-      expect(client._traceAPICalls).toBeTruthy();
-    })
-
-    it("Should set default transport", async () => {
-      var client = await Mock.makeClient({ transport: async () => {
-        return "Hello";
-      }});
-      await expect(client._transport()).resolves.toBe("Hello");
-    });
-  })
-
-
-  describe("Local storage", () => {
-    it("Shoud read from local storage", async () => {
-      const storage = {
-        getItem: jest.fn(),
-        setItem: jest.fn(),
-      }
-      const client = await Mock.makeClient({ storage: storage });
-      client._transport.mockReturnValueOnce(Mock.LOGON_RESPONSE);
-      client._transport.mockReturnValueOnce(Mock.GET_XTK_SESSION_SCHEMA_RESPONSE);
-      await client.NLWS.xtkSession.logon();
-      storage.getItem.mockReturnValueOnce(JSON.stringify({value: { value: "Hello", type: 6 }, cachedAt: 1633715996021 }));
-      const value = await client.getOption("XtkDatabaseId");
-      expect(value).toBe("Hello");
-    })
-
-    it("Should write to local storage", async () => {
-      const storage = {
-        getItem: jest.fn(),
-        setItem: jest.fn(),
-      }
-      const client = await Mock.makeClient({ storage: storage });
-      client._transport.mockReturnValueOnce(Mock.LOGON_RESPONSE);
-      client._transport.mockReturnValueOnce(Mock.GET_XTK_SESSION_SCHEMA_RESPONSE);
-      await client.NLWS.xtkSession.logon();
-      storage.getItem.mockReturnValueOnce(JSON.stringify({value: { value: "Hello", type: 6 }, cachedAt: 1633715996021 }));
-      client._transport.mockReturnValueOnce(Promise.resolve(`<?xml version='1.0'?>
+
+    describe("Local storage", () => {
+        it("Shoud read from local storage", async () => {
+            const storage = {
+                getItem: jest.fn(),
+                setItem: jest.fn(),
+            }
+            const client = await Mock.makeClient({ storage: storage });
+            client._transport.mockReturnValueOnce(Mock.LOGON_RESPONSE);
+            client._transport.mockReturnValueOnce(Mock.GET_XTK_SESSION_SCHEMA_RESPONSE);
+            await client.NLWS.xtkSession.logon();
+            storage.getItem.mockReturnValueOnce(JSON.stringify({value: { value: "Hello", type: 6 }, cachedAt: 1633715996021 }));
+            const value = await client.getOption("XtkDatabaseId");
+            expect(value).toBe("Hello");
+        })
+
+        it("Should write to local storage", async () => {
+            const storage = {
+                getItem: jest.fn(),
+                setItem: jest.fn(),
+            }
+            const client = await Mock.makeClient({ storage: storage });
+            client._transport.mockReturnValueOnce(Mock.LOGON_RESPONSE);
+            client._transport.mockReturnValueOnce(Mock.GET_XTK_SESSION_SCHEMA_RESPONSE);
+            await client.NLWS.xtkSession.logon();
+            storage.getItem.mockReturnValueOnce(JSON.stringify({value: { value: "Hello", type: 6 }, cachedAt: 1633715996021 }));
+            client._transport.mockReturnValueOnce(Promise.resolve(`<?xml version='1.0'?>
                             <SOAP-ENV:Envelope xmlns:xsd='http://www.w3.org/2001/XMLSchema' xmlns:xsi='http://www.w3.org/2001/XMLSchema-instance' xmlns:ns='urn:wpp:default' xmlns:SOAP-ENV='http://schemas.xmlsoap.org/soap/envelope/'>
                             <SOAP-ENV:Body>
                             <WriteResponse xmlns='urn:wpp:default' SOAP-ENV:encodingStyle='http://schemas.xmlsoap.org/soap/encoding/'>
                             </WriteResponse>
                             </SOAP-ENV:Body>
                             </SOAP-ENV:Envelope>`));
-<<<<<<< HEAD
-      await client.setOption("XtkDatabaseId", "World");
-      var call = undefined;
-      for (var i=0; i<storage.setItem.mock.calls.length; i++) {
-        if (storage.setItem.mock.calls[i][0].endsWith("OptionCache$XtkDatabaseId")) {
-          call = storage.setItem.mock.calls[i];
-          break;
-        }
-      }
-      expect(JSON.parse(call[1])).toMatchObject({
-        value: { value: "World", type: 6 }
-      })
-    });
-
-    it("Should ignore protocol for local storage root key", async () => {
-      var connectionParameters = sdk.ConnectionParameters.ofUserAndPassword("http://acc-sdk:8080", "admin", "admin", {});
-      var client = await sdk.init(connectionParameters);
-      expect(client._optionCache._storage._rootKey).toBe("acc.js.sdk.1.1.3.acc-sdk:8080.cache.OptionCache$");
-
-      connectionParameters = sdk.ConnectionParameters.ofUserAndPassword("https://acc-sdk:8080", "admin", "admin", {});
-      client = await sdk.init(connectionParameters);
-      expect(client._optionCache._storage._rootKey).toBe("acc.js.sdk.1.1.3.acc-sdk:8080.cache.OptionCache$");
-
-      connectionParameters = sdk.ConnectionParameters.ofUserAndPassword("acc-sdk:8080", "admin", "admin", {});
-      client = await sdk.init(connectionParameters);
-      expect(client._optionCache._storage._rootKey).toBe("acc.js.sdk.1.1.3.acc-sdk:8080.cache.OptionCache$");
-    })
-
-    it("Should support no storage", async () => {
-      const storage = {
-        getItem: jest.fn(),
-        setItem: jest.fn(),
-      }
-      const client = await Mock.makeClient({ storage: storage, noStorage: true });
-      client._transport.mockReturnValueOnce(Mock.LOGON_RESPONSE);
-      client._transport.mockReturnValueOnce(Mock.GET_XTK_SESSION_SCHEMA_RESPONSE);
-      await client.NLWS.xtkSession.logon();
-      client._transport.mockReturnValueOnce(Mock.GET_DATABASEID_RESPONSE);
-      const value = await client.getOption("XtkDatabaseId");
-      expect(value).toBe('uFE80000000000000F1FA913DD7CC7C480041161C');
-      expect(storage.getItem.mock.calls.length).toBe(0); // storage is disabled and should not have been called
-=======
             await client.setOption("XtkDatabaseId", "World");
             var call = undefined;
             for (var i=0; i<storage.setItem.mock.calls.length; i++) {
@@ -2381,76 +2337,46 @@
             client._transport.mockReturnValueOnce(Mock.GET_NMS_EXTACCOUNT_SCHEMA_RESPONSE);
             await client.getSchema("nms:extAccount");
         })
->>>>>>> 905a290d
     })
 
-    it("Should cache XML in storage", async () => {
-      const map = {};
-      const storage = {
-        getItem: jest.fn((key) => map[key]),
-        setItem: jest.fn((key, value) => map[key] = value)
-      }
-      let client = await Mock.makeClient({ storage: storage });
-      client._transport.mockReturnValueOnce(Mock.LOGON_RESPONSE);
-      await client.NLWS.xtkSession.logon();
-      client._transport.mockReturnValueOnce(Mock.GET_NMS_EXTACCOUNT_SCHEMA_RESPONSE);
-      await client.getSchema("nms:extAccount");
-      // Schema should have been cached to local storage
-      expect(storage.setItem.mock.calls.length).toBe(1);
-      expect(storage.setItem.mock.calls[0][0]).toMatch("cache.XtkEntityCache$xtk:schema|nms:extAccount");
-      // Value is the cached object, it should not be an empty object
-      const cached = JSON.parse(storage.setItem.mock.calls[0][1]);
-      expect(Object.keys(cached.value).length).toBeGreaterThan(0);
-      expect(cached.value).toMatch("<schema");
-
-      // Now simulate reusing the local storage. We need a new client to make sure we do not reuse
-      // the in-memory cache of the client.
-      client = await Mock.makeClient({ storage: storage });
-      client._transport.mockReturnValueOnce(Mock.LOGON_RESPONSE);
-      await client.NLWS.xtkSession.logon();
-      client._transport.mockReturnValueOnce(Mock.GET_NMS_EXTACCOUNT_SCHEMA_RESPONSE);
-      await client.getSchema("nms:extAccount");
-    })
-  })
-
-  describe("Get Schema, cache and representations", () => {
-    it("Should get schema with no cache", async () => {
-      const client = await Mock.makeClient();
-      client.clearAllCaches();
-      client._transport.mockReturnValueOnce(Mock.LOGON_RESPONSE);
-      await client.NLWS.xtkSession.logon();
-
-      client._transport.mockReturnValueOnce(Mock.GET_NMS_EXTACCOUNT_SCHEMA_RESPONSE);
-      var schema = await client.getSchema("nms:extAccount");
-      expect(schema["namespace"]).toBe("nms");
-      expect(schema["name"]).toBe("extAccount");
+    describe("Get Schema, cache and representations", () => {
+        it("Should get schema with no cache", async () => {
+            const client = await Mock.makeClient();
+            client.clearAllCaches();
+            client._transport.mockReturnValueOnce(Mock.LOGON_RESPONSE);
+            await client.NLWS.xtkSession.logon();
+
+            client._transport.mockReturnValueOnce(Mock.GET_NMS_EXTACCOUNT_SCHEMA_RESPONSE);
+            var schema = await client.getSchema("nms:extAccount");
+            expect(schema["namespace"]).toBe("nms");
+            expect(schema["name"]).toBe("extAccount");
+        });
     });
-  });
-
-  describe("Calling SOAP method with parameters as a function", () => {
-    it("Should make SOAP call", async () => {
-      const client = await Mock.makeClient();
-      client._transport.mockReturnValueOnce(Mock.LOGON_RESPONSE);
-      await client.NLWS.xtkSession.logon();
-      client._transport.mockReturnValueOnce(Mock.GET_XTK_SESSION_SCHEMA_RESPONSE);
-      client._transport.mockReturnValueOnce(Mock.GET_DATABASEID_RESPONSE);
-      const scope = client.NLWS["xtkSession"];
-      const fn = scope["getOption"];
-      const result = await fn.call(scope, "XtkDatabaseId");
-      expect(result).toMatchObject([ "uFE80000000000000F1FA913DD7CC7C480041161C", 6 ]);
-    });
-
-    it("Should make static SOAP call with functional parameters", async () => {
-      const client = await Mock.makeClient();
-      client._transport.mockReturnValueOnce(Mock.LOGON_RESPONSE);
-      await client.NLWS.xtkSession.logon();
-      client._transport.mockReturnValueOnce(Mock.GET_XTK_SESSION_SCHEMA_RESPONSE);
-      const scope = client.NLWS["xtkSession"];
-      const method = scope["staticP1"]; // SOAP method to call
-      const paramsFn = jest.fn(); // function returning SOAP call parameters
-      paramsFn.mockReturnValueOnce(["XtkDatabaseId"]);
-
-      client._transport.mockReturnValueOnce(Promise.resolve(`<?xml version='1.0'?>
+
+    describe("Calling SOAP method with parameters as a function", () => {
+        it("Should make SOAP call", async () => {
+            const client = await Mock.makeClient();
+            client._transport.mockReturnValueOnce(Mock.LOGON_RESPONSE);
+            await client.NLWS.xtkSession.logon();
+            client._transport.mockReturnValueOnce(Mock.GET_XTK_SESSION_SCHEMA_RESPONSE);
+            client._transport.mockReturnValueOnce(Mock.GET_DATABASEID_RESPONSE);
+            const scope = client.NLWS["xtkSession"];
+            const fn = scope["getOption"];
+            const result = await fn.call(scope, "XtkDatabaseId");
+            expect(result).toMatchObject([ "uFE80000000000000F1FA913DD7CC7C480041161C", 6 ]);
+        });
+
+        it("Should make static SOAP call with functional parameters", async () => {
+            const client = await Mock.makeClient();
+            client._transport.mockReturnValueOnce(Mock.LOGON_RESPONSE);
+            await client.NLWS.xtkSession.logon();
+            client._transport.mockReturnValueOnce(Mock.GET_XTK_SESSION_SCHEMA_RESPONSE);
+            const scope = client.NLWS["xtkSession"];
+            const method = scope["staticP1"]; // SOAP method to call
+            const paramsFn = jest.fn(); // function returning SOAP call parameters
+            paramsFn.mockReturnValueOnce(["XtkDatabaseId"]);
+            
+            client._transport.mockReturnValueOnce(Promise.resolve(`<?xml version='1.0'?>
                 <SOAP-ENV:Envelope xmlns:xsd='http://www.w3.org/2001/XMLSchema' xmlns:xsi='http://www.w3.org/2001/XMLSchema-instance' xmlns:ns='urn:xtk:session' xmlns:SOAP-ENV='http://schemas.xmlsoap.org/soap/envelope/'>
                 <SOAP-ENV:Body>
                     <StaticP1Response xmlns='urn:xtk:session' SOAP-ENV:encodingStyle='http://schemas.xmlsoap.org/soap/encoding/'>
@@ -2458,27 +2384,27 @@
                 </SOAP-ENV:Body>
                 </SOAP-ENV:Envelope>`));
 
-      const result = await method.call(scope, paramsFn);
-      expect(result).toBeNull();
-      expect(paramsFn.mock.calls.length).toBe(1);
-      // first parameter is the XML method
-      const xmlMethod = paramsFn.mock.calls[0][0];
-      expect(EntityAccessor.getAttributeAsString(xmlMethod, "name")).toBe("StaticP1");
-      // second parameter is the call context
-      expect(paramsFn.mock.calls[0][1]).toMatchObject({ schemaId: "xtk:session", namespace: "xtkSession" });
-    });
-
-    it("Should make non static SOAP call with functional parameters", async () => {
-      const client = await Mock.makeClient();
-      client._transport.mockReturnValueOnce(Mock.LOGON_RESPONSE);
-      await client.NLWS.xtkSession.logon();
-      client._transport.mockReturnValueOnce(Mock.GET_XTK_SESSION_SCHEMA_RESPONSE);
-      const scope = client.NLWS["xtkSession"];
-      const method = scope["nonStaticP1"]; // SOAP method to call
-      const paramsFn = jest.fn(); // function returning SOAP call parameters
-      paramsFn.mockReturnValueOnce(["XtkDatabaseId"]);
-
-      client._transport.mockReturnValueOnce(Promise.resolve(`<?xml version='1.0'?>
+            const result = await method.call(scope, paramsFn);
+            expect(result).toBeNull();
+            expect(paramsFn.mock.calls.length).toBe(1);
+            // first parameter is the XML method
+            const xmlMethod = paramsFn.mock.calls[0][0];
+            expect(EntityAccessor.getAttributeAsString(xmlMethod, "name")).toBe("StaticP1");
+            // second parameter is the call context
+            expect(paramsFn.mock.calls[0][1]).toMatchObject({ schemaId: "xtk:session", namespace: "xtkSession" });
+        });
+
+        it("Should make non static SOAP call with functional parameters", async () => {
+            const client = await Mock.makeClient();
+            client._transport.mockReturnValueOnce(Mock.LOGON_RESPONSE);
+            await client.NLWS.xtkSession.logon();
+            client._transport.mockReturnValueOnce(Mock.GET_XTK_SESSION_SCHEMA_RESPONSE);
+            const scope = client.NLWS["xtkSession"];
+            const method = scope["nonStaticP1"]; // SOAP method to call
+            const paramsFn = jest.fn(); // function returning SOAP call parameters
+            paramsFn.mockReturnValueOnce(["XtkDatabaseId"]);
+            
+            client._transport.mockReturnValueOnce(Promise.resolve(`<?xml version='1.0'?>
                 <SOAP-ENV:Envelope xmlns:xsd='http://www.w3.org/2001/XMLSchema' xmlns:xsi='http://www.w3.org/2001/XMLSchema-instance' xmlns:ns='urn:xtk:session' xmlns:SOAP-ENV='http://schemas.xmlsoap.org/soap/envelope/'>
                 <SOAP-ENV:Body>
                     <StaticP1Response xmlns='urn:xtk:session' SOAP-ENV:encodingStyle='http://schemas.xmlsoap.org/soap/encoding/'>
@@ -2486,26 +2412,26 @@
                 </SOAP-ENV:Body>
                 </SOAP-ENV:Envelope>`));
 
-      const object = scope.create({ dummy: true }); // "this" object for the non-static SOAP call
-      const result = await method.call(object, paramsFn);
-      expect(result).toBeNull();
-      expect(paramsFn.mock.calls.length).toBe(1);
-      // first parameter is the XML method
-      const xmlMethod = paramsFn.mock.calls[0][0];
-      expect(EntityAccessor.getAttributeAsString(xmlMethod, "name")).toBe("NonStaticP1");
-      // second parameter is the call context
-      expect(paramsFn.mock.calls[0][1]).toMatchObject({ schemaId: "xtk:session", namespace: "xtkSession" });
+            const object = scope.create({ dummy: true }); // "this" object for the non-static SOAP call
+            const result = await method.call(object, paramsFn);
+            expect(result).toBeNull();
+            expect(paramsFn.mock.calls.length).toBe(1);
+            // first parameter is the XML method
+            const xmlMethod = paramsFn.mock.calls[0][0];
+            expect(EntityAccessor.getAttributeAsString(xmlMethod, "name")).toBe("NonStaticP1");
+            // second parameter is the call context
+            expect(paramsFn.mock.calls[0][1]).toMatchObject({ schemaId: "xtk:session", namespace: "xtkSession" });
+        });
     });
-  });
-
-  describe("Method-level representation", () => {
-    it("Should force an xml representation", async () => {
-      const client = await Mock.makeClient();
-      client._transport.mockReturnValueOnce(Mock.LOGON_RESPONSE);
-      await client.NLWS.xtkSession.logon();
-      client._transport.mockReturnValueOnce(Mock.GET_XTK_QUERY_SCHEMA_RESPONSE);
-      client._transport.mockReturnValueOnce(Mock.GET_QUERY_EXECUTE_RESPONSE);
-      const queryDef = DomUtil.parse(`
+
+    describe("Method-level representation", () => {
+        it("Should force an xml representation", async () => {
+            const client = await Mock.makeClient();
+            client._transport.mockReturnValueOnce(Mock.LOGON_RESPONSE);
+            await client.NLWS.xtkSession.logon();
+            client._transport.mockReturnValueOnce(Mock.GET_XTK_QUERY_SCHEMA_RESPONSE);
+            client._transport.mockReturnValueOnce(Mock.GET_QUERY_EXECUTE_RESPONSE);
+            const queryDef = DomUtil.parse(`
                 <queryDef schema="nms:extAccount" operation="select">
                     <select>
                         <node expr="@id"/>
@@ -2513,10 +2439,10 @@
                     </select>
                 </queryDef>
             `);
-      const query = client.NLWS.xml.xtkQueryDef.create(queryDef);
-      const result = await query.executeQuery();
-      const xml = DomUtil.toXMLString(result);
-      expect(xml).toBe(`<extAccount-collection xmlns="urn:xtk:queryDef">
+            const query = client.NLWS.xml.xtkQueryDef.create(queryDef);
+            const result = await query.executeQuery();
+            const xml = DomUtil.toXMLString(result);
+            expect(xml).toBe(`<extAccount-collection xmlns="urn:xtk:queryDef">
             <extAccount id="1816" name="defaultPopAccount"/>
             <extAccount id="1818" name="defaultOther"/>
             <extAccount id="1849" name="billingReport"/>
@@ -2525,38 +2451,38 @@
             <extAccount id="2087" name="ffda"/>
             <extAccount id="2088" name="defaultEmailMid"/>
         </extAccount-collection>`);
+        });
+
+        it("Should force an json representation", async () => {
+            const client = await Mock.makeClient();
+            client._transport.mockReturnValueOnce(Mock.LOGON_RESPONSE);
+            await client.NLWS.xtkSession.logon();
+            client._transport.mockReturnValueOnce(Mock.GET_XTK_QUERY_SCHEMA_RESPONSE);
+            client._transport.mockReturnValueOnce(Mock.GET_QUERY_EXECUTE_RESPONSE);
+            const queryDef = {
+                "schema": "nms:extAccount",
+                "operation": "select",
+                "select": {
+                    "node": [
+                        { "expr": "@id" },
+                        { "expr": "@name" }
+                    ]
+                }
+            };
+            const query = client.NLWS.json.xtkQueryDef.create(queryDef);
+            const result = await query.executeQuery();
+            const json = JSON.stringify(result);
+            expect(json).toBe('{"#text":[],"extAccount":[{"id":"1816","name":"defaultPopAccount"},{"id":"1818","name":"defaultOther"},{"id":"1849","name":"billingReport"},{"id":"12070","name":"TST_EXT_ACCOUNT_POSTGRESQL"},{"id":"1817","name":"defaultEmailBulk"},{"id":"2087","name":"ffda"},{"id":"2088","name":"defaultEmailMid"}]}');
+        });
     });
 
-    it("Should force an json representation", async () => {
-      const client = await Mock.makeClient();
-      client._transport.mockReturnValueOnce(Mock.LOGON_RESPONSE);
-      await client.NLWS.xtkSession.logon();
-      client._transport.mockReturnValueOnce(Mock.GET_XTK_QUERY_SCHEMA_RESPONSE);
-      client._transport.mockReturnValueOnce(Mock.GET_QUERY_EXECUTE_RESPONSE);
-      const queryDef = {
-        "schema": "nms:extAccount",
-        "operation": "select",
-        "select": {
-          "node": [
-            { "expr": "@id" },
-            { "expr": "@name" }
-          ]
-        }
-      };
-      const query = client.NLWS.json.xtkQueryDef.create(queryDef);
-      const result = await query.executeQuery();
-      const json = JSON.stringify(result);
-      expect(json).toBe('{"#text":[],"extAccount":[{"id":"1816","name":"defaultPopAccount"},{"id":"1818","name":"defaultOther"},{"id":"1849","name":"billingReport"},{"id":"12070","name":"TST_EXT_ACCOUNT_POSTGRESQL"},{"id":"1817","name":"defaultEmailBulk"},{"id":"2087","name":"ffda"},{"id":"2088","name":"defaultEmailMid"}]}');
-    });
-  });
-
-  describe('Support for int type parameters such as nms:extAccount#UpdateMCSynchWkf', () => {
-    it("Should call nms:extAccount#UpdateMCSynchWkf", async () => {
-      const client = await Mock.makeClient();
-      client._transport.mockReturnValueOnce(Mock.LOGON_RESPONSE);
-      await client.NLWS.xtkSession.logon();
-
-      client._transport.mockReturnValueOnce(Promise.resolve(`<?xml version='1.0'?>
+    describe('Support for int type parameters such as nms:extAccount#UpdateMCSynchWkf', () => {
+        it("Should call nms:extAccount#UpdateMCSynchWkf", async () => {
+            const client = await Mock.makeClient();
+            client._transport.mockReturnValueOnce(Mock.LOGON_RESPONSE);
+            await client.NLWS.xtkSession.logon();
+
+            client._transport.mockReturnValueOnce(Promise.resolve(`<?xml version='1.0'?>
             <SOAP-ENV:Envelope xmlns:xsd='http://www.w3.org/2001/XMLSchema' xmlns:xsi='http://www.w3.org/2001/XMLSchema-instance' xmlns:ns='urn:wpp:default' xmlns:SOAP-ENV='http://schemas.xmlsoap.org/soap/envelope/'>
             <SOAP-ENV:Body>
                 <GetEntityIfMoreRecentResponse xmlns='urn:wpp:default' SOAP-ENV:encodingStyle='http://schemas.xmlsoap.org/soap/encoding/'>
@@ -2576,7 +2502,7 @@
             </SOAP-ENV:Body>
             </SOAP-ENV:Envelope>`));
 
-      client._transport.mockReturnValueOnce(Promise.resolve(`<?xml version='1.0'?>
+            client._transport.mockReturnValueOnce(Promise.resolve(`<?xml version='1.0'?>
             <SOAP-ENV:Envelope xmlns:xsd='http://www.w3.org/2001/XMLSchema' xmlns:xsi='http://www.w3.org/2001/XMLSchema-instance' xmlns:ns='urn:nms:extAccount' xmlns:SOAP-ENV='http://schemas.xmlsoap.org/soap/envelope/'>
             <SOAP-ENV:Body>
             <UpdateMCSynchWkfResponse xmlns='urn:nms:extAccount' SOAP-ENV:encodingStyle='http://schemas.xmlsoap.org/soap/encoding/'>
@@ -2584,127 +2510,127 @@
             </SOAP-ENV:Body>
             </SOAP-ENV:Envelope>`));
 
-      await client.NLWS.nmsExtAccount.updateMCSynchWkf(1);
-    })
-  });
-
-  describe("Method-level HTTP headers", () => {
-    it("Should set header", async () => {
-      const client = await Mock.makeClient();
-      client._transport.mockReturnValueOnce(Mock.LOGON_RESPONSE);
-      await client.NLWS.xtkSession.logon();
-      client._transport.mockReturnValueOnce(Mock.GET_XTK_QUERY_SCHEMA_RESPONSE);
-      client._transport.mockReturnValueOnce(Mock.GET_QUERY_EXECUTE_RESPONSE);
-      const queryDef = {
-        "schema": "nms:extAccount",
-        "operation": "select",
-        "select": {
-          "node": [
-            { "expr": "@id" },
-            { "expr": "@name" }
-          ]
-        }
-      };
-      const query = client.NLWS.headers({'X-Test': 'hello'}).xtkQueryDef.create(queryDef);
-
-      let headers = {};
-      client.registerObserver({
-        onSOAPCall: (soapCall) => {
-          const request = soapCall.request;
-          headers = request.headers;
-        }
-      });
-      await query.executeQuery();
-      expect(headers).toMatchObject({
-        "SoapAction": "xtk:queryDef#ExecuteQuery",
-        "X-Test": "hello"
-      });
+            await client.NLWS.nmsExtAccount.updateMCSynchWkf(1);
+        })
     });
 
-    it("Should support global and method-level http headers", async () => {
-      const client = await Mock.makeClient({
-        extraHttpHeaders: {
-          "X-Test": "world",
-          "X-Test-Global": "global"
-        }
-      });
-      client._transport.mockReturnValueOnce(Mock.LOGON_RESPONSE);
-      await client.NLWS.xtkSession.logon();
-      client._transport.mockReturnValueOnce(Mock.GET_XTK_QUERY_SCHEMA_RESPONSE);
-      client._transport.mockReturnValueOnce(Mock.GET_QUERY_EXECUTE_RESPONSE);
-      const queryDef = {
-        "schema": "nms:extAccount",
-        "operation": "select",
-        "select": {
-          "node": [
-            { "expr": "@id" },
-            { "expr": "@name" }
-          ]
-        }
-      };
-      const query = client.NLWS.headers({'X-Test': 'hello'}).xtkQueryDef.create(queryDef);
-
-      let headers = {};
-      client.registerObserver({
-        onSOAPCall: (soapCall) => {
-          const request = soapCall.request;
-          headers = request.headers;
-        }
-      });
-      await query.executeQuery();
-      expect(headers).toMatchObject({
-        "SoapAction": "xtk:queryDef#ExecuteQuery",
-        "X-Test": "hello",
-        "X-Test-Global": "global"
-      });
-    })
-
-    it("Should support undefined method headers", async () => {
-      const client = await Mock.makeClient({
-        extraHttpHeaders: {
-          "X-Test": "world",
-          "X-Test-Global": "global"
-        }
-      });
-      client._transport.mockReturnValueOnce(Mock.LOGON_RESPONSE);
-      await client.NLWS.xtkSession.logon();
-      client._transport.mockReturnValueOnce(Mock.GET_XTK_QUERY_SCHEMA_RESPONSE);
-      client._transport.mockReturnValueOnce(Mock.GET_QUERY_EXECUTE_RESPONSE);
-      const queryDef = {
-        "schema": "nms:extAccount",
-        "operation": "select",
-        "select": {
-          "node": [
-            { "expr": "@id" },
-            { "expr": "@name" }
-          ]
-        }
-      };
-      // missing headers
-      const query = client.NLWS.headers().xtkQueryDef.create(queryDef);
-
-      let headers = {};
-      client.registerObserver({
-        onSOAPCall: (soapCall) => {
-          const request = soapCall.request;
-          headers = request.headers;
-        }
-      });
-      await query.executeQuery();
-      expect(headers).toMatchObject({
-        "SoapAction": "xtk:queryDef#ExecuteQuery",
-        "X-Test": "world",
-        "X-Test-Global": "global"
-      });
-    })
-
-    it("Should set http headers with an xml representation", async () => {
-      const client = await Mock.makeClient();
-      client._transport.mockReturnValueOnce(Mock.LOGON_RESPONSE);
-      await client.NLWS.xtkSession.logon();
-      client._transport.mockReturnValueOnce(Mock.GET_XTK_QUERY_SCHEMA_RESPONSE);
-      client._transport.mockReturnValueOnce(Mock.GET_QUERY_EXECUTE_RESPONSE);
-      const queryDef = DomUtil.parse(`
+    describe("Method-level HTTP headers", () => {
+        it("Should set header", async () => {
+            const client = await Mock.makeClient();
+            client._transport.mockReturnValueOnce(Mock.LOGON_RESPONSE);
+            await client.NLWS.xtkSession.logon();
+            client._transport.mockReturnValueOnce(Mock.GET_XTK_QUERY_SCHEMA_RESPONSE);
+            client._transport.mockReturnValueOnce(Mock.GET_QUERY_EXECUTE_RESPONSE);
+            const queryDef = {
+                "schema": "nms:extAccount",
+                "operation": "select",
+                "select": {
+                    "node": [
+                        { "expr": "@id" },
+                        { "expr": "@name" }
+                    ]
+                }
+            };
+            const query = client.NLWS.headers({'X-Test': 'hello'}).xtkQueryDef.create(queryDef);
+
+            let headers = {};
+            client.registerObserver({
+                onSOAPCall: (soapCall) => {
+                    const request = soapCall.request;
+                    headers = request.headers;
+                }
+            });
+            await query.executeQuery();
+            expect(headers).toMatchObject({
+                "SoapAction": "xtk:queryDef#ExecuteQuery",
+                "X-Test": "hello"
+            });
+        });
+
+        it("Should support global and method-level http headers", async () => {
+            const client = await Mock.makeClient({
+                extraHttpHeaders: {
+                    "X-Test": "world",
+                    "X-Test-Global": "global"
+                }
+            });
+            client._transport.mockReturnValueOnce(Mock.LOGON_RESPONSE);
+            await client.NLWS.xtkSession.logon();
+            client._transport.mockReturnValueOnce(Mock.GET_XTK_QUERY_SCHEMA_RESPONSE);
+            client._transport.mockReturnValueOnce(Mock.GET_QUERY_EXECUTE_RESPONSE);
+            const queryDef = {
+                "schema": "nms:extAccount",
+                "operation": "select",
+                "select": {
+                    "node": [
+                        { "expr": "@id" },
+                        { "expr": "@name" }
+                    ]
+                }
+            };
+            const query = client.NLWS.headers({'X-Test': 'hello'}).xtkQueryDef.create(queryDef);
+
+            let headers = {};
+            client.registerObserver({
+                onSOAPCall: (soapCall) => {
+                    const request = soapCall.request;
+                    headers = request.headers;
+                }
+            });
+            await query.executeQuery();
+            expect(headers).toMatchObject({
+                "SoapAction": "xtk:queryDef#ExecuteQuery",
+                "X-Test": "hello",
+                "X-Test-Global": "global"
+            });
+        })
+
+        it("Should support undefined method headers", async () => {
+            const client = await Mock.makeClient({
+                extraHttpHeaders: {
+                    "X-Test": "world",
+                    "X-Test-Global": "global"
+                }
+            });
+            client._transport.mockReturnValueOnce(Mock.LOGON_RESPONSE);
+            await client.NLWS.xtkSession.logon();
+            client._transport.mockReturnValueOnce(Mock.GET_XTK_QUERY_SCHEMA_RESPONSE);
+            client._transport.mockReturnValueOnce(Mock.GET_QUERY_EXECUTE_RESPONSE);
+            const queryDef = {
+                "schema": "nms:extAccount",
+                "operation": "select",
+                "select": {
+                    "node": [
+                        { "expr": "@id" },
+                        { "expr": "@name" }
+                    ]
+                }
+            };
+            // missing headers
+            const query = client.NLWS.headers().xtkQueryDef.create(queryDef);
+
+            let headers = {};
+            client.registerObserver({
+                onSOAPCall: (soapCall) => {
+                    const request = soapCall.request;
+                    headers = request.headers;
+                }
+            });
+            await query.executeQuery();
+            expect(headers).toMatchObject({
+                "SoapAction": "xtk:queryDef#ExecuteQuery",
+                "X-Test": "world",
+                "X-Test-Global": "global"
+            });
+        })
+
+        it("Should set http headers with an xml representation", async () => {
+            const client = await Mock.makeClient();
+            client._transport.mockReturnValueOnce(Mock.LOGON_RESPONSE);
+            await client.NLWS.xtkSession.logon();
+            client._transport.mockReturnValueOnce(Mock.GET_XTK_QUERY_SCHEMA_RESPONSE);
+            client._transport.mockReturnValueOnce(Mock.GET_QUERY_EXECUTE_RESPONSE);
+            const queryDef = DomUtil.parse(`
                 <queryDef schema="nms:extAccount" operation="select">
                     <select>
                         <node expr="@id"/>
@@ -2712,334 +2638,6 @@
                     </select>
                 </queryDef>
             `);
-<<<<<<< HEAD
-      const query = client.NLWS
-        .headers({'X-Test': 'hello', 'X-Test-Before': 'before'})
-        .xml
-        .headers({'X-Test': 'world', 'X-Test-After': 'after'})
-        .xtkQueryDef.create(queryDef);
-      let headers = {};
-      client.registerObserver({
-        onSOAPCall: (soapCall) => {
-          const request = soapCall.request;
-          headers = request.headers;
-        }
-      });
-      await query.executeQuery();
-      console.log(headers);
-      expect(headers).toMatchObject({
-        "SoapAction": "xtk:queryDef#ExecuteQuery",
-        "X-Test": "world",
-        "X-Test-Before": "before",
-        "X-Test-After": "after"
-      });
-    });
-  });
-
-  describe("ACC-SDK HTTP headers", () => {
-
-    const collectHeaders = async (client, callback) => {
-      let headers = {};
-      client.registerObserver({
-        onSOAPCall: (soapCall) => {
-          const request = soapCall.request;
-          headers = request.headers;
-        },
-        onHTTPCall: (request) => {
-          headers = request.headers;
-        }
-      });
-      await callback();
-      return headers;
-    };
-
-    it("Should set headers by default", async () => {
-      const client = await Mock.makeClient();
-      client._transport.mockReturnValueOnce(Mock.LOGON_RESPONSE);
-      await client.NLWS.xtkSession.logon();
-      client._transport.mockReturnValueOnce(Mock.GET_XTK_QUERY_SCHEMA_RESPONSE);
-      client._transport.mockReturnValueOnce(Mock.GET_QUERY_EXECUTE_RESPONSE);
-      const queryDef = {
-        "schema": "nms:extAccount",
-        "operation": "select",
-        "select": {
-          "node": [
-            { "expr": "@id" },
-            { "expr": "@name" }
-          ]
-        }
-      };
-      const query = client.NLWS.xtkQueryDef.create(queryDef);
-
-      const headers = await collectHeaders(client, async() => {
-        await query.executeQuery();
-      });
-
-      expect(headers).toMatchObject({
-        "ACC-SDK-Version": `${sdk.getSDKVersion().name} ${sdk.getSDKVersion().version}`,
-        "ACC-SDK-Auth": "UserPassword admin",
-        "X-Query-Source": `${sdk.getSDKVersion().name} ${sdk.getSDKVersion().version}`,
-      });
-      // This header is only set if "clientApp" connection parameter is set
-      expect(headers["ACC-SDK-Client-App"]).toBeUndefined();
-    });
-
-    it("Should disable ACC-SDK headers", async () => {
-      const client = await Mock.makeClient({
-        noSDKHeaders: true
-      });
-      client._transport.mockReturnValueOnce(Mock.LOGON_RESPONSE);
-      await client.NLWS.xtkSession.logon();
-      client._transport.mockReturnValueOnce(Mock.GET_XTK_QUERY_SCHEMA_RESPONSE);
-      client._transport.mockReturnValueOnce(Mock.GET_QUERY_EXECUTE_RESPONSE);
-      const queryDef = {
-        "schema": "nms:extAccount",
-        "operation": "select",
-        "select": {
-          "node": [
-            { "expr": "@id" },
-            { "expr": "@name" }
-          ]
-        }
-      };
-      const query = client.NLWS.xtkQueryDef.create(queryDef);
-
-      const headers = await collectHeaders(client, async() => {
-        await query.executeQuery();
-      });
-      expect(headers["ACC-SDK-Version"]).toBeUndefined();
-      expect(headers["ACC-SDK-Auth"]).toBeUndefined();
-      expect(headers["X-Query-Source"]).toBe(`${sdk.getSDKVersion().name} ${sdk.getSDKVersion().version}`);
-    });
-
-    it("Should support ACC-SDK-Client-App header", async () => {
-      const client = await Mock.makeClient({
-        clientApp: 'Test client app'
-      });
-      client._transport.mockReturnValueOnce(Mock.LOGON_RESPONSE);
-      await client.NLWS.xtkSession.logon();
-      client._transport.mockReturnValueOnce(Mock.GET_XTK_QUERY_SCHEMA_RESPONSE);
-      client._transport.mockReturnValueOnce(Mock.GET_QUERY_EXECUTE_RESPONSE);
-      const queryDef = {
-        "schema": "nms:extAccount",
-        "operation": "select",
-        "select": {
-          "node": [
-            { "expr": "@id" },
-            { "expr": "@name" }
-          ]
-        }
-      };
-      const query = client.NLWS.xtkQueryDef.create(queryDef);
-
-      const headers = await collectHeaders(client, async() => {
-        await query.executeQuery();
-      });
-      expect(headers).toMatchObject({
-        "ACC-SDK-Version": `${sdk.getSDKVersion().name} ${sdk.getSDKVersion().version}`,
-        "ACC-SDK-Auth": "UserPassword admin",
-        "ACC-SDK-Client-App": "Test client app",
-        "X-Query-Source": `${sdk.getSDKVersion().name} ${sdk.getSDKVersion().version},Test client app`,
-      });
-    });
-
-    it("Should set ACC-SDK headers on ping JSP", async () => {
-      const client = await Mock.makeClient({
-        clientApp: 'Test client app'
-      });
-      client._transport.mockReturnValueOnce(Mock.LOGON_RESPONSE);
-      await client.NLWS.xtkSession.logon();
-      const headers = await collectHeaders(client, async() => {
-        client._transport.mockReturnValueOnce(Mock.PING);
-        await client.ping();
-      });
-      expect(headers).toMatchObject({
-        "ACC-SDK-Version": `${sdk.getSDKVersion().name} ${sdk.getSDKVersion().version}`,
-        "ACC-SDK-Auth": "UserPassword admin",
-        "ACC-SDK-Client-App": "Test client app",
-        "X-Query-Source": `${sdk.getSDKVersion().name} ${sdk.getSDKVersion().version},Test client app`,
-      });
-    });
-
-    it("Should set ACC-SDK headers on mcping JSP", async () => {
-      const client = await Mock.makeClient({
-        clientApp: 'Test client app'
-      });
-      client._transport.mockReturnValueOnce(Mock.LOGON_RESPONSE);
-      await client.NLWS.xtkSession.logon();
-      const headers = await collectHeaders(client, async() => {
-        client._transport.mockReturnValueOnce(Mock.MC_PING);
-        await client.mcPing();
-      });
-      expect(headers).toMatchObject({
-        "ACC-SDK-Version": `${sdk.getSDKVersion().name} ${sdk.getSDKVersion().version}`,
-        "ACC-SDK-Auth": "UserPassword admin",
-        "ACC-SDK-Client-App": "Test client app",
-        "X-Query-Source": `${sdk.getSDKVersion().name} ${sdk.getSDKVersion().version},Test client app`,
-      });
-    });
-  });
-
-  describe('File uploader', () => {
-    it('is not supported on server', async ()=> {
-      const client = await Mock.makeClient();
-      expect(client.fileUploader).toBeDefined()
-      await expect(client.fileUploader.upload()).rejects.toEqual('File uploading is only supported in browser based calls.')
-    })
-  })
-});
-
-describe('File uploader', () => {
-  beforeEach(() => {
-    global.document = dom.window.document
-    global.window = dom.window
-    global.FormData = function () {
-      this.append = jest.fn()
-    }
-
-    // Evaluates JavaScript code returned by the upload.jsp. Evaluation is done in the context
-    // of an iframe and will call the parent window document.controller uploadFileCallBack
-    // function
-    function evalJSReturnedByUploadJSP(js) {
-      const data = eval(`
-                (function () {
-                    var result = undefined;
-                    window = {
-                        parent: {
-                            document: {
-                                controller: {
-                                    uploadFileCallBack: (data) => {
-                                        result = data;
-                                    }
-                                }
-                            }
-                        }
-                    };
-                    ${js};
-                    return result;
-                }())
-            `);
-      // Call real callback
-      global.document.controller.uploadFileCallBack(data);
-    }
-
-    // Dynamically mock the iframe.contentWindow.document.close(); function
-    const handler = {
-      get: function (target, prop) {
-        if (prop === 'contentWindow') {
-          target.contentWindow.document.close = () => {
-            var scripts = target.contentWindow.document.getElementsByTagName('script');
-            for (let i = 0; i < scripts.length; i++) {
-              const script = scripts[i];
-              const js = DomUtil.elementValue(script);
-              evalJSReturnedByUploadJSP(js);
-            }
-          }
-        }
-        return Reflect.get(...arguments);
-      }
-    };
-
-
-    // Intercept creation of iframe. returns a proxy which will intercept the iframe.contentWindow.document.close(); function
-    const _origiinalCreateElement = document.createElement;
-    global.document.createElement = (tagName) => {
-      const r = _origiinalCreateElement.call(document, tagName);
-      if (tagName === 'iframe') {
-        const p = new Proxy(r, handler);
-        return p;
-      }
-      return r;
-    };
-
-  });
-
-  it('is supported in browser with successful post upload calls', async () => {
-    // Create a mock client and logon
-    const client = await Mock.makeClient();
-    client._transport.mockReturnValueOnce(Mock.LOGON_RESPONSE);
-    client._transport._xxx = 3;
-    await client.NLWS.xtkSession.logon();
-
-    // Mock the upload protocol
-    // - the upload.jsp (which returns the content of an iframe and JS to eval)
-    // - call to xtk:counter#IncreaseValue (first, retreive the schema xtk:counter then call the function)
-    // - call to xtk:session#Write
-    // - call to xtk:fileRes#PublishIfNeeded
-    // - call to xtk:fileRes#GetURL
-
-    client._transport.mockReturnValueOnce(Promise.resolve(`
-        <html xmlns="http://www.w3.org/1999/xhtml">
-            <head>
-              <script type="text/javascript">if(window.parent&&window.parent.document.controller&&"function"==typeof window.parent.document.controller.uploadFileCallBack){var aFilesInfo=new Array;aFilesInfo.push({paramName:"file",fileName:"test.txt",newFileName:"d8e8fca2dc0f896fd7cb4cb0031ba249.txt",md5:"d8e8fca2dc0f896fd7cb4cb0031ba249"}),window.parent.document.controller.uploadFileCallBack(aFilesInfo)}</script>
-            </head>
-        <body></body>
-        </html>`));
-
-    client._transport.mockReturnValueOnce(Promise.resolve(Mock.GET_XTK_COUNTER_RESPONSE));
-    client._transport.mockReturnValueOnce(Mock.INCREASE_VALUE_RESPONSE);
-
-    client._transport.mockReturnValueOnce(Mock.GET_XTK_SESSION_SCHEMA_RESPONSE);
-    client._transport.mockReturnValueOnce(Mock.FILE_RES_WRITE_RESPONSE);
-
-    client._transport.mockReturnValueOnce(Promise.resolve(Mock.GET_FILERES_QUERY_SCHEMA_RESPONSE));
-    client._transport.mockReturnValueOnce(Promise.resolve(Mock.PUBLISH_IF_NEEDED_RESPONSE));
-
-    client._transport.mockReturnValueOnce(Promise.resolve(Mock.GET_URL_RESPONSE));
-
-    // Call upload
-    const result = await client.fileUploader.upload({
-      type: 'text/html',
-      size: 12345
-    })
-    expect(result).toMatchObject({
-      md5: "d8e8fca2dc0f896fd7cb4cb0031ba249",
-      name: "test.txt",
-      size: 12345,
-      type: "text/html",
-      url: "http://hello.com"
-    });
-  })
-
-  it('is supported in browser with partial failure', async () => {
-    // Create a mock client and logon
-    const client = await Mock.makeClient();
-    client._transport.mockReturnValueOnce(Mock.LOGON_RESPONSE);
-    client._transport._xxx = 3;
-    await client.NLWS.xtkSession.logon();
-
-    // Mock the upload protocol
-    // - the upload.jsp (which returns the content of an iframe and JS to eval)
-    // - call to xtk:counter#IncreaseValue (first, retreive the schema xtk:counter then call the function)
-    // - call to xtk:session#Write
-    // - call to xtk:fileRes#PublishIfNeeded
-    // - call to xtk:fileRes#GetURL
-
-    client._transport.mockReturnValueOnce(Promise.reject(`Some error occurred!!!`));
-
-    client._transport.mockReturnValueOnce(Promise.resolve(Mock.GET_XTK_COUNTER_RESPONSE));
-    client._transport.mockReturnValueOnce(Mock.INCREASE_VALUE_RESPONSE);
-
-    client._transport.mockReturnValueOnce(Mock.GET_XTK_SESSION_SCHEMA_RESPONSE);
-    client._transport.mockReturnValueOnce(Mock.FILE_RES_WRITE_RESPONSE);
-
-    client._transport.mockReturnValueOnce(Promise.resolve(Mock.GET_FILERES_QUERY_SCHEMA_RESPONSE));
-    client._transport.mockReturnValueOnce(Promise.resolve(Mock.PUBLISH_IF_NEEDED_RESPONSE));
-
-    client._transport.mockReturnValueOnce(Promise.resolve(Mock.GET_URL_RESPONSE));
-    // For async handling
-    expect.assertions(1)
-    // Call upload
-    await client.fileUploader.upload({
-      type: 'text/html',
-      size: 12345
-    }).catch((ex) => {
-      expect(ex.message).toMatch('500 - Error calling method \'/nl/jsp/uploadFile.jsp\': Some error occurred!!!');
-    })
-
-  })
-})
-=======
             const query = client.NLWS
                 .headers({'X-Test': 'hello', 'X-Test-Before': 'before'})
                 .xml
@@ -3287,5 +2885,4 @@
             expect(lastCall[1].x).toBe(2);
         });
     });
-});
->>>>>>> 905a290d
+});