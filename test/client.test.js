--- conflicted
+++ resolved
@@ -12,9 +12,9 @@
 
 
 /**********************************************************************************
- *
+ * 
  * Unit tests for the ACC client
- *
+ * 
  *********************************************************************************/
 
 const sdk = require('../src/index.js');
@@ -24,8 +24,6 @@
 const { HttpError } = require('../src/transport.js');
 const { Cipher } = require('../src/crypto.js');
 const { EntityAccessor } = require('../src/entityAccessor.js');
-const { JSDOM } = require('jsdom');
-const dom = new JSDOM()
 
 describe('ACC Client', function () {
 
@@ -75,7 +73,7 @@
                 var sessionInfoXml = client.getSessionInfo("xml");
                 expect(DomUtil.findElement(sessionInfoXml, "serverInfo", true).getAttribute("buildNumber")).toBe("9219");
                 await client.NLWS.xtkSession.logoff();
-                expect(client.isLogged()).toBe(false);
+                expect(client.isLogged()).toBe(false);    
             })
             expect(logs.length).toBe(4);
             expect(logs[0]).toMatch(/SOAP.*request.*Logon/is)
@@ -287,7 +285,7 @@
                 client._transport.mockReturnValueOnce(Mock.LOGON_RESPONSE);
                 client._transport.mockReturnValueOnce(Mock.GET_XTK_SESSION_SCHEMA_RESPONSE);
                 await client.NLWS.xtkSession.logon();
-
+    
                 // Setting an option for the first time will
                 // - try to read the option from the database (as it's not in cache yet): xtk:session#GetOption
                 // - use a writer to write the result to the database
@@ -310,7 +308,7 @@
                 client._transport.mockReturnValueOnce(Mock.LOGON_RESPONSE);
                 client._transport.mockReturnValueOnce(Mock.GET_XTK_SESSION_SCHEMA_RESPONSE);
                 await client.NLWS.xtkSession.logon();
-
+    
                 // Setting an option for the first time will
                 // - try to read the option from the database (as it's not in cache yet): xtk:session#GetOption
                 // - use a writer to write the result to the database
@@ -333,7 +331,7 @@
                 client._transport.mockReturnValueOnce(Mock.LOGON_RESPONSE);
                 client._transport.mockReturnValueOnce(Mock.GET_XTK_SESSION_SCHEMA_RESPONSE);
                 await client.NLWS.xtkSession.logon();
-
+    
                 // Setting an option for the first time will
                 // - try to read the option from the database (as it's not in cache yet): xtk:session#GetOption. In this case, it will return a numeric option
                 // - use a writer to write the result to the database
@@ -418,7 +416,7 @@
             expect(schema["@name"]).toBe("extAccount");
 
             // Ask with invalid representation
-            await expect(client.getSchema("nms:extAccount", "invalid")).rejects.toMatchObject({ errorCode: 'SDK-000004' });
+            await expect(client.getSchema("nms:extAccount", "invalid")).rejects.toMatchObject({ errorCode: 'SDK-000004' }); 
 
             // Get missing schema
             client.clearAllCaches();
@@ -476,7 +474,7 @@
             await expect(client.getSysEnum("encryptionType", startSchema)).rejects.toMatchObject({ errorCode: "SDK-000006" });
             client._representation = "xml";
 
-            // Get non-cached XML representation
+            // Get non-cached XML representation 
             client.clearAllCaches();
             client._transport.mockReturnValueOnce(Mock.GET_NMS_EXTACCOUNT_SCHEMA_RESPONSE);
             sysEnum = await client.getSysEnum("nms:extAccount:encryptionType");
@@ -692,7 +690,7 @@
             client._transport.mockReturnValueOnce(Mock.LOGON_RESPONSE);
             await client.NLWS.xtkSession.logon();
             const key = Mock.makeKey();
-
+            
             client._transport.mockReturnValueOnce(Mock.GET_XTK_SESSION_SCHEMA_RESPONSE);
             client._transport.mockReturnValueOnce(Mock.GET_SECRET_KEY_OPTION_RESPONSE(key));
             var cipher = await client._getSecretKeyCipher();
@@ -1010,13 +1008,13 @@
         });
 
         it("Should support mutable calls", async () => {
-            // Some methods can mutate the object on which they apply. This is for instance the case of the xtk:queryDef#SelectAll method.
-            // You call it on a queryDef, and it internally returns a new query definition which contain select nodes for all the nodes of the schema.
+            // Some methods can mutate the object on which they apply. This is for instance the case of the xtk:queryDef#SelectAll method. 
+            // You call it on a queryDef, and it internally returns a new query definition which contain select nodes for all the nodes of the schema. 
             // When such a method is called, the SDK will know how to "mutate" the corresponding object.
             const client = await Mock.makeClient();
             client._transport.mockReturnValueOnce(Mock.LOGON_RESPONSE);
             await client.NLWS.xtkSession.logon();
-
+            
             var queryDef = {
                 "schema": "xtk:option",
                 "operation": "getIfExists",
@@ -1052,7 +1050,7 @@
                     </SOAP-ENV:Body>
                     </SOAP-ENV:Envelope>`));
             await query.selectAll(false);
-
+            
             // Check that query has new nodes
             const object = query.inspect();         // JSON query object
             expect(object.select.node.length).toBe(14);
@@ -1290,7 +1288,7 @@
 
     describe("Logon with session token", () => {
         // With session token logon, the session token is passed by the caller, and therefore the will be no "Logon" call
-
+      
         it("Should create logged client", async() => {
             const connectionParameters = sdk.ConnectionParameters.ofSessionToken("http://acc-sdk:8080", "mc/");
             const client = await sdk.init(connectionParameters);
@@ -1306,7 +1304,7 @@
 
     describe("Anonymous login", () => {
         // With anonymous login, one is always logged
-
+      
         it("Should create anonymous client", async() => {
             const connectionParameters = sdk.ConnectionParameters.ofAnonymousUser("http://acc-sdk:8080");
             const client = await sdk.init(connectionParameters);
@@ -1555,7 +1553,7 @@
                 "xtk:session#GetOption", true,
             ];
             const observed = [];
-
+            
             client.registerObserver({
                 onSOAPCall: (soapCall) => {
                     const request = soapCall.request;
@@ -1600,7 +1598,7 @@
                         </SOAP-ENV:Envelope>`));
             await expect(client.getOption("XtkDatabaseId")).rejects.toMatchObject({ errorCode: "XXX-000000" });
             expect(observedException).toMatchObject({ errorCode: "XXX-000000" });
-
+            
         });
 
         it("Should ignore unregistering non-existant observers", async () => {
@@ -1615,7 +1613,7 @@
             const client = await Mock.makeClient();
             var countCalls = 0;
             var countSuccesses = 0;
-
+            
             const observer1 = {
                 onSOAPCall: () => { countCalls = countCalls + 1; },
                 onSOAPCallSuccess: () => { countSuccesses = countSuccesses + 1; }
@@ -1645,7 +1643,7 @@
             const client = await Mock.makeClient();
             var countCalls = 0;
             var countSuccesses = 0;
-
+            
             const observer1 = {
                 onSOAPCall: () => { countCalls = countCalls + 1; },
                 onSOAPCallSuccess: () => { countSuccesses = countSuccesses + 1; }
@@ -1670,7 +1668,7 @@
             expect(countCalls).toBe(1);
             expect(countSuccesses).toBe(2);
         });
-
+      
         it("Should observe internal SOAP calls", async () => {
             const client = await Mock.makeClient();
             const expected = [
@@ -1680,7 +1678,7 @@
                 "xtk:session#GetOption", false,
             ];
             const observed = [];
-
+            
             client.registerObserver({
                 onSOAPCall: (soapCall) => {
                     const request = soapCall.request;
@@ -1705,7 +1703,7 @@
                 client.traceAPICalls(true);
                 client._transport.mockReturnValueOnce(Mock.LOGON_RESPONSE);
                 await client.NLWS.xtkSession.logon();
-
+    
                 client._transport.mockReturnValueOnce(Mock.PING);
                 const ping = await client.ping();
                 expect(ping.status).toBe("OK");
@@ -1729,7 +1727,7 @@
             expect(logs[0]).toMatch(/HTTP.*request.*GET.*test.com/is)
             expect(logs[1]).toMatch(/HTTP.*response/is)
         })
-
+        
         it("Should trace HTTP call with data and no answer", async () => {
             const logs = await Mock.withMockConsole(async () => {
                 const client = await Mock.makeClient();
@@ -1784,7 +1782,7 @@
                 url: "http://acc-sdk:8080/nl/jsp/ping.jsp"
             });
             expect(observer.onHTTPCall.mock.calls[0][1]).toBeUndefined();
-
+            
             expect(observer.onHTTPCallSuccess.mock.calls.length).toBe(1);
             expect(observer.onHTTPCallSuccess.mock.calls[0].length).toBe(2);    // 2 arguments
             expect(observer.onHTTPCallSuccess.mock.calls[0][0]).toMatchObject({
@@ -1905,7 +1903,7 @@
             expect(client.isLogged()).toBeFalsy();
             // Ensure logoff has been called
             expect(logoff.mock.calls.length).toBe(1);
-        })
+        })   
      })
 
     describe("Bearer token authentication", () => {
@@ -1969,7 +1967,7 @@
                 await newClient.logon();
                 return newClient;
             }
-            const connectionParameters = sdk.ConnectionParameters.ofBearerToken("http://acc-sdk:8080",
+            const connectionParameters = sdk.ConnectionParameters.ofBearerToken("http://acc-sdk:8080", 
                                                     "$token$", {refreshClient: refreshClient});
             const client = await sdk.init(connectionParameters);
             client.traceAPICalls(true);
@@ -2334,7 +2332,7 @@
             expect(cached.value).toMatch("<schema");
 
             // Now simulate reusing the local storage. We need a new client to make sure we do not reuse
-            // the in-memory cache of the client.
+            // the in-memory cache of the client. 
             client = await Mock.makeClient({ storage: storage });
             client._transport.mockReturnValueOnce(Mock.LOGON_RESPONSE);
             await client.NLWS.xtkSession.logon();
@@ -2513,7 +2511,7 @@
             const method = scope["staticP1"]; // SOAP method to call
             const paramsFn = jest.fn(); // function returning SOAP call parameters
             paramsFn.mockReturnValueOnce(["XtkDatabaseId"]);
-
+            
             client._transport.mockReturnValueOnce(Promise.resolve(`<?xml version='1.0'?>
                 <SOAP-ENV:Envelope xmlns:xsd='http://www.w3.org/2001/XMLSchema' xmlns:xsi='http://www.w3.org/2001/XMLSchema-instance' xmlns:ns='urn:xtk:session' xmlns:SOAP-ENV='http://schemas.xmlsoap.org/soap/envelope/'>
                 <SOAP-ENV:Body>
@@ -2541,7 +2539,7 @@
             const method = scope["nonStaticP1"]; // SOAP method to call
             const paramsFn = jest.fn(); // function returning SOAP call parameters
             paramsFn.mockReturnValueOnce(["XtkDatabaseId"]);
-
+            
             client._transport.mockReturnValueOnce(Promise.resolve(`<?xml version='1.0'?>
                 <SOAP-ENV:Envelope xmlns:xsd='http://www.w3.org/2001/XMLSchema' xmlns:xsi='http://www.w3.org/2001/XMLSchema-instance' xmlns:ns='urn:xtk:session' xmlns:SOAP-ENV='http://schemas.xmlsoap.org/soap/envelope/'>
                 <SOAP-ENV:Body>
@@ -3023,130 +3021,6 @@
             expect(lastCall[1].x).toBe(2);
         });
     });
-<<<<<<< HEAD
-
-    describe('File uploader - on server', () => {
-        it('is not supported', async ()=> {
-            const client = await Mock.makeClient();
-            expect(client.fileUploader).toBeDefined()
-            await expect(client.fileUploader.upload()).rejects.toEqual('File uploading is only supported in browser based calls.')
-        })
-    })
-
-    describe('File uploader - on browser', () => {
-        beforeEach(() => {
-            global.document = dom.window.document
-            global.window = dom.window
-            global.FormData = function () {
-                this.append = jest.fn()
-            }
-
-            // Evaluates JavaScript code returned by the upload.jsp. Evaluation is done in the context
-            // of an iframe and will call the parent window document.controller uploadFileCallBack
-            // function
-            function evalJSReturnedByUploadJSP(js) {
-                const data = eval(`
-                (function () {
-                    var result = undefined;
-                    window = {
-                        parent: {
-                            document: {
-                                controller: {
-                                    uploadFileCallBack: (data) => {
-                                        result = data;
-                                    }
-                                }
-                            }
-                        }
-                    };
-                    ${js};
-                    return result;
-                }())
-            `);
-                // Call real callback
-                global.document.controller.uploadFileCallBack(data);
-            }
-
-            // Dynamically mock the iframe.contentWindow.document.close(); function
-            const handler = {
-                get: function (target, prop) {
-                    if (prop === 'contentWindow') {
-                        target.contentWindow.document.close = () => {
-                            var scripts = target.contentWindow.document.getElementsByTagName('script');
-                            for (let i = 0; i < scripts.length; i++) {
-                                const script = scripts[i];
-                                const js = DomUtil.elementValue(script);
-                                evalJSReturnedByUploadJSP(js);
-                            }
-                        }
-                    }
-                    return Reflect.get(...arguments);
-                }
-            };
-
-
-            // Intercept creation of iframe. returns a proxy which will intercept the iframe.contentWindow.document.close(); function
-            const _origiinalCreateElement = document.createElement;
-            global.document.createElement = (tagName) => {
-                const r = _origiinalCreateElement.call(document, tagName);
-                if (tagName === 'iframe') {
-                    const p = new Proxy(r, handler);
-                    return p;
-                }
-                return r;
-            };
-
-        });
-
-        it('works with successful post upload calls', async () => {
-            // Create a mock client and logon
-            const client = await Mock.makeClient();
-            client._transport.mockReturnValueOnce(Mock.LOGON_RESPONSE);
-            await client.NLWS.xtkSession.logon();
-
-            // Mock the upload protocol
-            // - the upload.jsp (which returns the content of an iframe and JS to eval)
-            // - call to xtk:counter#IncreaseValue (first, retrieve the schema xtk:counter then call the function)
-            // - call to xtk:session#Write
-            // - call to xtk:fileRes#PublishIfNeeded
-            // - call to xtk:fileRes#GetURL
-
-            client._transport.mockReturnValueOnce(Promise.resolve(`Ok 
-        <html xmlns="http://www.w3.org/1999/xhtml">
-            <head>
-              <script type="text/javascript">if(window.parent&&window.parent.document.controller&&"function"==typeof window.parent.document.controller.uploadFileCallBack){var aFilesInfo=new Array;aFilesInfo.push({paramName:"file",fileName:"test.txt",newFileName:"d8e8fca2dc0f896fd7cb4cb0031ba249.txt",md5:"d8e8fca2dc0f896fd7cb4cb0031ba249"}),window.parent.document.controller.uploadFileCallBack(aFilesInfo)}</script>
-            </head>
-        <body></body>
-        </html>`)); // upload.jsp
-
-            client._transport.mockReturnValueOnce(Promise.resolve(Mock.GET_XTK_COUNTER_RESPONSE)); // GetEntityIfMoreRecentResponse - counter
-            client._transport.mockReturnValueOnce(Mock.INCREASE_VALUE_RESPONSE); // xtk:counter#IncreaseValue
-
-            client._transport.mockReturnValueOnce(Mock.GET_XTK_SESSION_SCHEMA_RESPONSE); // GetEntityIfMoreRecentResponse - session
-            client._transport.mockReturnValueOnce(Mock.FILE_RES_WRITE_RESPONSE); // xtk:session#Write
-
-            client._transport.mockReturnValueOnce(Promise.resolve(Mock.GET_FILERES_QUERY_SCHEMA_RESPONSE)); // GetEntityIfMoreRecentResponse - fileRes
-            client._transport.mockReturnValueOnce(Promise.resolve(Mock.PUBLISH_IF_NEEDED_RESPONSE)); // xtk:fileRes#PublishIfNeeded
-
-            client._transport.mockReturnValueOnce(Promise.resolve(Mock.GET_URL_RESPONSE)); // xtk:fileRes#GetURL
-
-            // Call upload
-            const result = await client.fileUploader.upload({
-                type: 'text/html',
-                size: 12345
-            })
-            expect(result).toMatchObject({
-                md5: "d8e8fca2dc0f896fd7cb4cb0031ba249",
-                name: "test.txt",
-                size: 12345,
-                type: "text/html",
-                url: "http://hello.com"
-            });
-        })
-
-        it('throws error with dependant failures', async () => {
-            // Create a mock client and logon
-=======
     describe("Schema cache refresh", () => {
         it("Should unregister listener", async () => {
             const client = await Mock.makeClient();
@@ -3174,46 +3048,10 @@
         });
 
         it("Should not unregister unknown listener", async () => {
->>>>>>> a9ac88e0
-            const client = await Mock.makeClient();
-            client._transport.mockReturnValueOnce(Mock.LOGON_RESPONSE);
-            await client.NLWS.xtkSession.logon();
-
-<<<<<<< HEAD
-            // Mock the upload protocol
-            // - the upload.jsp (which returns the content of an iframe and JS to eval)
-            // - call to xtk:counter#IncreaseValue (first, retrieve the schema xtk:counter then call the function)
-            // - call to xtk:session#Write
-            // - call to xtk:fileRes#PublishIfNeeded
-            // - call to xtk:fileRes#GetURL
-
-            client._transport.mockReturnValueOnce(Promise.reject(`Some error occurred!!!`));  // upload.jsp
-
-            client._transport.mockReturnValueOnce(Promise.resolve(Mock.GET_XTK_COUNTER_RESPONSE));  // GetEntityIfMoreRecentResponse - counter
-            client._transport.mockReturnValueOnce(Mock.INCREASE_VALUE_RESPONSE);
-
-            client._transport.mockReturnValueOnce(Mock.GET_XTK_SESSION_SCHEMA_RESPONSE);  // GetEntityIfMoreRecentResponse - session
-            client._transport.mockReturnValueOnce(Mock.FILE_RES_WRITE_RESPONSE);  // xtk:session#Write
-
-            client._transport.mockReturnValueOnce(Promise.resolve(Mock.GET_FILERES_QUERY_SCHEMA_RESPONSE));  // GetEntityIfMoreRecentResponse - fileRes
-            client._transport.mockReturnValueOnce(Promise.resolve(Mock.PUBLISH_IF_NEEDED_RESPONSE));  // xtk:fileRes#PublishIfNeeded
-
-            client._transport.mockReturnValueOnce(Promise.resolve(Mock.GET_URL_RESPONSE));  // xtk:fileRes#GetURL
-            // For async handling
-            expect.assertions(1)
-            // Call upload
-            await client.fileUploader.upload({
-                type: 'text/html',
-                size: 12345
-            }).catch((ex) => {
-                expect(ex.message).toMatch('500 - Error 16384: SDK-000013 "Unknown error while uploading file. 500 - Error calling method \'/nl/jsp/uploadFile.jsp\': Some error occurred!!!');
-            })
-
-        })
-
-        it('throws error with not okay response', async () => {
-            // Create a mock client and logon
-=======
+            const client = await Mock.makeClient();
+            client._transport.mockReturnValueOnce(Mock.LOGON_RESPONSE);
+            await client.NLWS.xtkSession.logon();
+
             class Listener {
                 constructor() {
                     this._schemas = {};
@@ -3239,87 +3077,10 @@
         });
 
         it("Should be notify when register", async () => {
->>>>>>> a9ac88e0
-            const client = await Mock.makeClient();
-            client._transport.mockReturnValueOnce(Mock.LOGON_RESPONSE);
-            await client.NLWS.xtkSession.logon();
-
-<<<<<<< HEAD
-            // Mock the upload protocol
-            // - the upload.jsp (which returns the content of an iframe and JS to eval)
-            // - call to xtk:counter#IncreaseValue (first, retrieve the schema xtk:counter then call the function)
-            // - call to xtk:session#Write
-            // - call to xtk:fileRes#PublishIfNeeded
-            // - call to xtk:fileRes#GetURL
-
-            client._transport.mockReturnValueOnce(Promise.resolve(`Some error occurred!!!`));  // upload.jsp
-
-            client._transport.mockReturnValueOnce(Promise.resolve(Mock.GET_XTK_COUNTER_RESPONSE));  // GetEntityIfMoreRecentResponse - counter
-            client._transport.mockReturnValueOnce(Mock.INCREASE_VALUE_RESPONSE);
-
-            client._transport.mockReturnValueOnce(Mock.GET_XTK_SESSION_SCHEMA_RESPONSE);  // GetEntityIfMoreRecentResponse - session
-            client._transport.mockReturnValueOnce(Mock.FILE_RES_WRITE_RESPONSE);  // xtk:session#Write
-
-            client._transport.mockReturnValueOnce(Promise.resolve(Mock.GET_FILERES_QUERY_SCHEMA_RESPONSE));  // GetEntityIfMoreRecentResponse - fileRes
-            client._transport.mockReturnValueOnce(Promise.resolve(Mock.PUBLISH_IF_NEEDED_RESPONSE));  // xtk:fileRes#PublishIfNeeded
-
-            client._transport.mockReturnValueOnce(Promise.resolve(Mock.GET_URL_RESPONSE));  // xtk:fileRes#GetURL
-            // For async handling
-            expect.assertions(1)
-            // Call upload
-            await client.fileUploader.upload({
-                type: 'text/html',
-                size: 12345
-            }).catch((ex) => {
-                expect(ex.message).toMatch('500 - Error 16384: SDK-000013 "Unknown error while uploading file. Some error occurred!!!');
-            })
-
-        })
-
-        it('throws error with malformed response', async () => {
-            // Create a mock client and logon
-            const client = await Mock.makeClient();
-            client._transport.mockReturnValueOnce(Mock.LOGON_RESPONSE);
-            await client.NLWS.xtkSession.logon();
-
-            // Mock the upload protocol
-            // - the upload.jsp (which returns the content of an iframe and JS to eval)
-            // - call to xtk:counter#IncreaseValue (first, retrieve the schema xtk:counter then call the function)
-            // - call to xtk:session#Write
-            // - call to xtk:fileRes#PublishIfNeeded
-            // - call to xtk:fileRes#GetURL
-
-            client._transport.mockReturnValueOnce(Promise.resolve(`Ok 
-        <html xmlns="http://www.w3.org/1999/xhtml">
-            <head>
-              <script type="text/javascript">if(window.parent&&window.parent.document.controller&&"function"==typeof window.parent.document.controller.uploadFileCallBack){window.parent.document.controller.uploadFileCallBack([])}</script>
-            </head>
-        <body></body>
-        </html>`)); // upload.jsp
-
-            client._transport.mockReturnValueOnce(Promise.resolve(Mock.GET_XTK_COUNTER_RESPONSE));  // GetEntityIfMoreRecentResponse - counter
-            client._transport.mockReturnValueOnce(Mock.INCREASE_VALUE_RESPONSE);
-
-            client._transport.mockReturnValueOnce(Mock.GET_XTK_SESSION_SCHEMA_RESPONSE);  // GetEntityIfMoreRecentResponse - session
-            client._transport.mockReturnValueOnce(Mock.FILE_RES_WRITE_RESPONSE);  // xtk:session#Write
-
-            client._transport.mockReturnValueOnce(Promise.resolve(Mock.GET_FILERES_QUERY_SCHEMA_RESPONSE));  // GetEntityIfMoreRecentResponse - fileRes
-            client._transport.mockReturnValueOnce(Promise.resolve(Mock.PUBLISH_IF_NEEDED_RESPONSE));  // xtk:fileRes#PublishIfNeeded
-
-            client._transport.mockReturnValueOnce(Promise.resolve(Mock.GET_URL_RESPONSE));  // xtk:fileRes#GetURL
-            // For async handling
-            expect.assertions(1)
-            // Call upload
-            await client.fileUploader.upload({
-                type: 'text/html',
-                size: 12345
-            }).catch((ex) => {
-                expect(ex.message).toMatch('500 - Error 16384: SDK-000013 "Unknown error while uploading file. MALFORMED DATA');
-            })
-
-        })
-    })
-=======
+            const client = await Mock.makeClient();
+            client._transport.mockReturnValueOnce(Mock.LOGON_RESPONSE);
+            await client.NLWS.xtkSession.logon();
+
             class Listener {
                 constructor() {
                     this._schemas = {};
@@ -3350,5 +3111,4 @@
             client._unregisterCacheChangeListener(listener);
         });
     });
->>>>>>> a9ac88e0
 });