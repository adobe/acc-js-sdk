{
  "name": "@adobe/acc-js-sdk",
<<<<<<< HEAD
  "version": "1.1.2-alpha-01",
=======
  "version": "1.1.3",
>>>>>>> 36a3527e
  "description": "ACC Javascript SDK",
  "main": "src/index.js",
  "homepage": "https://github.com/adobe/acc-js-sdk#readme",
  "license": "ISC",
  "repository": "https://github.com/adobe/acc-js-sdk",
  "directories": {
    "test": "test"
  },
  "dependencies": {
    "axios": "^0.25.0",
    "jsdom": "^19.0.0"
  },
  "devDependencies": {
    "copyfiles": "^2.4.1",
    "docdash": "^1.2.0",
    "eslint": "^8.7.0",
    "jest": "^27.4.7",
    "jest-junit": "^13.0.0",
    "jsdoc": "^3.6.7",
    "jshint": "^2.13.3"
  },
  "author": "",
  "scripts": {
    "publish:npm": "npm publish --access public",
    "unit-tests": "jest --config test/jest.config.js --maxWorkers=2",
    "jsdoc": "jsdoc -a all -c jsdoc.json -r -R README.md src/*.js -d docs/jsdoc",
    "copy": "copyfiles './src/**' '../acc-web-ui/node_modules/@adobe/acc-js-sdk/'"
  },
  "jshintConfig": {
    "esversion": 8
  }
}<|MERGE_RESOLUTION|>--- conflicted
+++ resolved
@@ -1,10 +1,6 @@
 {
   "name": "@adobe/acc-js-sdk",
-<<<<<<< HEAD
-  "version": "1.1.2-alpha-01",
-=======
-  "version": "1.1.3",
->>>>>>> 36a3527e
+  "version": "1.1.4-alpha-01",
   "description": "ACC Javascript SDK",
   "main": "src/index.js",
   "homepage": "https://github.com/adobe/acc-js-sdk#readme",
