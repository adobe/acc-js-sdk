--- conflicted
+++ resolved
@@ -191,20 +191,6 @@
 
             // Do a soap call GetModifiedEntities instead of xtksession.GetModifiedEnties because we don't want to go through methodCache 
             // which might not contain the method GetModifiedEntities just after a build updgrade from a old version of acc 
-<<<<<<< HEAD
-            try {
-                await this._client._makeSoapCall(soapCall)
-                let doc = soapCall.getNextDocument();
-                soapCall.checkNoMoreArgs();
-                doc = await that._client._toRepresentation(doc, 'xml');
-                that._lastTime = DomUtil.getAttributeAsString(doc, "time"); // save time to be able to send it as an attribute in the next soap call
-                that._buildNumber = DomUtil.getAttributeAsString(doc, "buildNumber");
-                that._refresh(doc, event);
-                that._refresherStateCache.put("time", that._lastTime);
-                that._refresherStateCache.put("buildNumber", that._buildNumber);
-            } 
-=======
-            // This is an internal SOAP call that cannot be intercepted by observers onBeforeCall / onAfterCall
             try {
                 await this._client._makeSoapCall(soapCall);
                 let doc = soapCall.getNextDocument();
@@ -216,7 +202,6 @@
                 await that._refresherStateCache.put("time", that._lastTime);
                 await that._refresherStateCache.put("buildNumber", that._buildNumber);
             }
->>>>>>> fa083b51
             catch(ex) {
                 // if the method GetModifiedEntities is not found in this acc version we disable the autoresfresh of the cache
                 if (soapCall.methodName == "GetModifiedEntities" && ex.errorCode == "SOP-330006") {
