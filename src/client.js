/*
Copyright 2020 Adobe. All rights reserved.
This file is licensed to you under the Apache License, Version 2.0 (the "License");
you may not use this file except in compliance with the License. You may obtain a copy
of the License at http://www.apache.org/licenses/LICENSE-2.0

Unless required by applicable law or agreed to in writing, software distributed under
the License is distributed on an "AS IS" BASIS, WITHOUT WARRANTIES OR REPRESENTATIONS
OF ANY KIND, either express or implied. See the License for the specific language
governing permissions and limitations under the License.
*/
(function() {
"use strict";


/**********************************************************************************
 *
 * ACC JavaScript SDK
 * See README.md for usage
 *
 *********************************************************************************/

/**
 * Client to ACC instance
 */
const { SoapMethodCall } = require('./soap.js');
const { CampaignException, makeCampaignException } = require('./campaign.js');
const XtkCaster = require('./xtkCaster.js').XtkCaster;
const XtkEntityCache = require('./xtkEntityCache.js').XtkEntityCache;
const Cipher = require('./crypto.js').Cipher;
const DomUtil = require('./domUtil.js').DomUtil;
const MethodCache = require('./methodCache.js').MethodCache;
const OptionCache = require('./optionCache.js').OptionCache;
const CacheRefresher = require('./cacheRefresher.js').CacheRefresher;
const request = require('./transport.js').request;
const Application = require('./application.js').Application;
const EntityAccessor = require('./entityAccessor.js').EntityAccessor;
const { Util } = require('./util.js');
<<<<<<< HEAD
const { XtkJobInterface } = require('./xtkJob.js');
=======
const qsStringify = require('qs-stringify');
>>>>>>> f905cf46

/**
 * @namespace Campaign
 *
 * @typedef {Object} SessionInfo
 * @memberOf Campaign
 *
 * @typedef {Object} RedirStatus
 * @memberOf Campaign
 *
 * @typedef {Object} PingStatus
 * @memberOf Campaign
 *
 * @typedef {Object} McPingStatus
 * @memberOf Campaign
 *
 * @typedef {Object} Observer
 * @memberOf Campaign
 *
 * @typedef {Object} ReportContext
 * @memberOf Campaign
*/


/**
 * Java Script Proxy handler for an XTK object. An XTK object is one constructed with the following syntax:
 *
 * <code>
 * NLWS.xtkQueryDef.create(...)
 * </code>
 *
 * Any Xtk methods can be called directly on such an object using this proxy handler which will lookup
 * the method definition and manage parameters marshalling and SOAP call
 *
 * @private
 * @memberof Campaign
 */
const xtkObjectHandler = {
    set: function(callContext, prop, value) {
        const object = callContext.object;
        object[prop] = value;
    },

    get: function(callContext, methodName) {
        if (methodName == ".") 
            return callContext;
        if (methodName === "__xtkProxy")
            return true;
        if (methodName === "save") {
            return async () => {
                return callContext.client.NLWS.xtkSession.write(callContext.object);
            };
        }
        if (methodName === "entity") {
            return callContext.object;
        }

        const caller = function(thisArg, argumentsList) {
            const callContext = thisArg["."];
            if (methodName == "inspect") return callContext.object;
            methodName = methodName.substr(0, 1).toUpperCase() + methodName.substr(1);
            return callContext.client._callMethod(methodName, callContext, argumentsList);
        };

        return new Proxy(caller, {
            apply: function(target, thisArg, argumentsList) {
                return target(thisArg, argumentsList);
            }
        });

    }
};

/**
 * Java Script Proxy handler for NLWS.
 * The proxy resolves constructs such as
 *
 * <code>
 * result = await client.NLWS.xtkSession.getServerTime();
 * </code>
 *
 * To get a handler, call the `clientHandler` function and optionally pass a representation.
 * If no representation is passed (undefined), the representation set at the client level
 * will be used, which is the default behavior.
 * To get a proxy with a specific representation, use NLWS.xml or NMWS.json
 *
 * @private
 * @memberof Campaign
 */
const clientHandler = (representation, headers, pushDownOptions) => {
    return {
        get: function(client, namespace) {

            // Force XML or JSON representation (NLWS.xml or NLWS.json)
            if (namespace == "xml") return new Proxy(client, clientHandler("xml", headers, pushDownOptions));
            if (namespace == "json") return new Proxy(client, clientHandler("SimpleJson", headers, pushDownOptions));

            // Override HTTP headers (NLWS.headers({...}))
            // Unlike NLWS.xml or NLWS.json, NLWS.headers returns a function. This function takes key/value
            // pairs of headers, and, when called, returns a proxy object which will remember the headers
            // and be able to pass them to subsequent SOAP call context
            if (namespace == "headers") return (methodHeaders) => {
                // Build of copy of the http headers and append new headers in order to accomodate
                // chained calls, such as NLWS.headers(...).headers(...)
                const newHeaders = {};
                if (headers) for (let h in headers) newHeaders[h] = headers[h];
                if (methodHeaders) for (let h in methodHeaders) newHeaders[h] = methodHeaders[h];
                return new Proxy(client, clientHandler(representation, newHeaders, pushDownOptions));
            };

            // Pushes down addition options to the SOAP and transport layers
            if (namespace == "pushDown") return (methodPushDownOptions) => {
                // Build of copy of the pushDownOptions in order to accomodate
                // chained calls, such as NLWS.pushDown(...).pushDown(...)
                const newPushDownOptions = {};
                if (pushDownOptions) for (let h in pushDownOptions) newPushDownOptions[h] = pushDownOptions[h];
                if (methodPushDownOptions) for (let h in methodPushDownOptions) newPushDownOptions[h] = methodPushDownOptions[h];
                return new Proxy(client, clientHandler(representation, headers, newPushDownOptions));
            };

            return new Proxy({ client:client, namespace:namespace}, {
                get: function(callContext, methodName) {
                    callContext.representation = representation;
                    callContext.headers = callContext.headers || client._connectionParameters._options.extraHttpHeaders;
                    callContext.pushDownOptions = {};
                    if (headers) {
                        for (let h in headers) callContext.headers[h] = headers[h];
                    }
                    if (pushDownOptions) {
                        for (let h in pushDownOptions) callContext.pushDownOptions[h] = pushDownOptions[h];
                    }

                    if (methodName == ".") 
                        return callContext;

                    // get Schema id from namespace (find first upper case letter)
                    callContext.schemaId = Util.schemaIdFromNamespace(namespace);

                    const caller = function(thisArg, argumentsList) {
                        const callContext = thisArg["."];
                        const namespace = callContext.namespace;
                        const methodNameLC = methodName.toLowerCase();
                        methodName = methodName.substr(0, 1).toUpperCase() + methodName.substr(1);
                        if (namespace == "xtkSession" && methodNameLC == "logon")
                            return callContext.client.logon(argumentsList[0]);
                        else if (namespace == "xtkSession" && methodNameLC == "logoff")
                            return callContext.client.logoff();
                        else if (namespace == "xtkSession" && methodNameLC == "getoption") {
                            var promise = callContext.client._callMethod(methodName, callContext, argumentsList);
                            return promise.then(function(optionAndValue) {
                                const optionName = argumentsList[0];
                                client._optionCache.put(optionName, optionAndValue);
                                return optionAndValue;
                            });
                        }
                        // static method
                        var result = callContext.client._callMethod(methodName, callContext, argumentsList);
                        return result;
                    };

                    if (methodName == "create") {
                        return function(body) {
                            callContext.object = body || {}; // supports empty bodies
                            if (!callContext.object.xtkschema) callContext.object.xtkschema = callContext.schemaId;
                            return new Proxy(callContext, xtkObjectHandler);
                        };
                    }

                    return new Proxy(caller, {
                        apply: function(target, thisArg, argumentsList) {
                            return target(thisArg, argumentsList);
                        }
                    });
                }
            });
        }
    };
};

// ========================================================================================
// Campaign credentials
// ========================================================================================

/**
 * @class
 * @constructor
 * @private
 * @memberof Campaign
 */
class Credentials {

    /**
     * Credentials to a Campaign instance. Encapsulates the various types of credentials.
     * Do not create directly, use one of the methods in ConnectionParameters
     * @param {string} type the credentials type. Supported types are "UserPassword" and "ImsServiceToken" and "SessionToken" and "AnonymousUser"
     * @param {string} sessionToken the session token. It's exact form depends on the credentials type. For instance it can be "user/passord" for the "UserPassword" credentials type
     * @param {string} securityToken the security token. Will use an empty token if not specified
     */
    constructor(type, sessionToken, securityToken) {
        if (type != "UserPassword" && type != "ImsServiceToken" && type != "SessionToken" &&
            type != "AnonymousUser" && type != "SecurityToken" && type != "BearerToken")
            throw CampaignException.INVALID_CREDENTIALS_TYPE(type);
        this._type = type;
        this._sessionToken = sessionToken || "";
        this._securityToken = securityToken || "";
        if (type == "BearerToken") {
            this._bearerToken = sessionToken || "";
            this._sessionToken = "";
        }
    }

    /**
     * For "UserPassword" type credentials, return the user name
     *
     * @private
     * @returns {string} the user name
     */
    _getUser() {
        if (this._type != "UserPassword")
            throw CampaignException.CANNOT_GET_CREDENTIALS_USER(this._type);
        const tokens = this._sessionToken.split("/");
        const user = tokens[0];
        return user;
    }

    /**
     * For "UserPassword" type credentials, return the user password
     *
     * @private
     * @returns {string} the user password
     */
    _getPassword() {
        if (this._type != "UserPassword")
            throw CampaignException.CANNOT_GET_CREDENTIALS_PASSWORD(this._type);
        const tokens = this._sessionToken.split("/");
        const password = tokens.length > 1 ? tokens[1] : "";
        return password;
    }
}


// ========================================================================================
// Campaign connection parameters
// ========================================================================================

/**
 * @typedef {Object} ConnectionOptions
    * @property {string} representation - the representation to use, i.e. "SimpleJson" (the default), "BadgerFish", or "xml"
    * @property {boolean} rememberMe - The Campaign `rememberMe` attribute which can be used to extend the lifetime of session tokens
    * @property {number} entityCacheTTL - The TTL (in milliseconds) after which cached XTK entities expire. Defaults to 5 minutes
    * @property {number} methodCacheTTL - The TTL (in milliseconds) after which cached XTK methods expire. Defaults to 5 minutes
    * @property {number} optionCacheTTL - The TTL (in milliseconds) after which cached XTK options expire. Defaults to 5 minutes
    * @property {boolean} traceAPICalls - Activates the tracing of all API calls
    * @property {Utils.Transport} transport - Overrides the transport (i.e. HTTP layer)
    * @property {boolean} noStorage - De-activate using of local storage. By default, and in addition to in-memory cache, entities, methods, and options are also persisted in local storage if there is one.
    * @property {Storage} storage - Overrides the storage interface (i.e. LocalStorage)
    * @property {function} refreshClient - An async callback function with the SDK client as parameter, which will be called when the ACC session is expired
    * @property {string} charset - The charset encoding used for http requests. Defaults to UTF-8 since SDK version 1.1.1
    * @property {{ name:string, value:string}} extraHttpHeaders - optional key/value pair of HTTP header (will override any other headers)
    * @property {string} clientApp - optional name/version of the application client of the SDK. This will be passed in HTTP headers for troubleshooting
    * @property {boolean} noSDKHeaders - set to disable "ACC-SDK" HTTP headers
    * @property {boolean} noMethodInURL - Can be set to true to remove the method name from the URL
    * @property {number} timeout - Can be set to change the HTTP call timeout. Value is passed in ms.
    * @memberOf Campaign
 */


/**
 * @class
 * @constructor
 * @memberof Campaign
 */
class ConnectionParameters {

    /**
     * Creates a connection parameters object which can be used to create a Client object
     * to connect to a Campaign instance
     * @param {string} endpoint The campaign endpoint (URL)
     * @param {Campaign.Credentials} credentials The credentials for the connection
     * @param {Campaign.ConnectionOptions} options connection options
     */
    constructor(endpoint, credentials, options) {
        // this._options will be populated with the data from "options" and with
        // default values. But the "options" parameter will not be modified
        this._options = Object.assign({}, options);

        // Default value
        if (options === undefined || options === null)
            options = { };
        // Before version 1.0.0, the 4th parameter could be a boolean for the 'rememberMe' option.
        // Passing a boolean is not supported any more in 1.0.0. The Client constructor takes an
        // option object. The rememberMe parameter can be passed directly to the logon function
        if (typeof options  != "object")
            throw CampaignException.INVALID_CONNECTION_OPTIONS(options);

        this._options.representation = options.representation;
        if (this._options.representation === undefined || this._options.representation === null)
            this._options.representation = "SimpleJson";

        if (this._options.representation != "xml" && this._options.representation != "BadgerFish" && this._options.representation != "SimpleJson")
            throw CampaignException.INVALID_REPRESENTATION(this._options.representation, "Cannot create Campaign client");

        // Defaults for rememberMe
        this._options.rememberMe = !!options.rememberMe;

        this._options.entityCacheTTL = options.entityCacheTTL || 1000*300; // 5 mins
        this._options.methodCacheTTL = options.methodCacheTTL || 1000*300; // 5 mins
        this._options.optionCacheTTL = options.optionCacheTTL || 1000*300; // 5 mins
        this._options.traceAPICalls = options.traceAPICalls === null || options.traceAPICalls ? !!options.traceAPICalls : false;
        this._options.transport = options.transport || request;

        this._endpoint = endpoint;
        this._credentials = credentials;

        var storage;
        if (!options.noStorage) {
            storage = options.storage;
            try {
                if (!storage)
                    storage = localStorage;
            } catch (ex) {
                /* ignore error if localStorage not found */
            }
        }
        this._options._storage = storage;
        this._options.refreshClient = options.refreshClient;
        this._options.charset = options.charset === undefined ? "UTF-8": options.charset;
        this._options.extraHttpHeaders = {};
        if (options.extraHttpHeaders) {
            for (let h in options.extraHttpHeaders) this._options.extraHttpHeaders[h] = options.extraHttpHeaders[h];
        }
        this._options.clientApp = options.clientApp;
        this._options.noSDKHeaders = !!options.noSDKHeaders;
        this._options.noMethodInURL = !!options.noMethodInURL;
    }

    /**
     * Creates connection parameters for a Campaign instance, using a user name and password
     *
     * @param {string} endpoint The campaign endpoint (URL)
     * @param {string} user The user name
     * @param {string} password The user password
     * @param {Campaign.ConnectionOptions} options connection options
     * @returns {ConnectionParameters} a ConnectionParameters object which can be used to create a Client
     */
    static ofUserAndPassword(endpoint, user, password, options) {
        const credentials = new Credentials("UserPassword", `${user}/${password}`, "");
        return new ConnectionParameters(endpoint, credentials, options);
    }

    /**
     * Creates connection parameters for a Campaign instance from bearer token
     *
     * @param {string} endpoint The campaign endpoint (URL)
     * @param {string} bearerToken IMS bearer token
     * @param {*} options connection options
     * @returns {ConnectionParameters} a ConnectionParameters object which can be used to create a Client
     */
    static ofBearerToken(endpoint, bearerToken, options) {
        const credentials = new Credentials("BearerToken", bearerToken);
        return new ConnectionParameters(endpoint, credentials, options);
    }
    /**
     * Creates connection parameters for a Campaign instance, using an IMS service token and a user name (the user to impersonate)
     *
     * @param {string} endpoint The campaign endpoint (URL)
     * @param {string} user The user name
     * @param {string} serviceToken The IMS service token
     * @param {Campaign.ConnectionOptions} options connection options
     * @returns {ConnectionParameters} a ConnectionParameters object which can be used to create a Client
     */
    static ofUserAndServiceToken(endpoint, user, serviceToken, options) {
        const credentials = new Credentials("ImsServiceToken", `_ims_/${user}/${serviceToken}`, "");
        return new ConnectionParameters(endpoint, credentials, options);
    }

    /**
     * Creates connection parameters for a Campaign instance, using a session token
     *
     * @static
     * @param {string} endpoint The campaign endpoint (URL)
     * @param {string} sessionToken The session token
     * @param {Campaign.ConnectionOptions} options connection options
     * @returns {ConnectionParameters} a ConnectionParameters object which can be used to create a Client
     */
    static ofSessionToken(endpoint, sessionToken, options) {
        const credentials = new Credentials("SessionToken", sessionToken, "");
        return new ConnectionParameters(endpoint, credentials, options);
    }

    /**
     * Creates connection parameters for a Campaign instance, using a security token.
     * Typically, called when embedding the SDK in Campaign: the session token will be
     * passed automatically as a cookie, so only the security token is actually needed
     * to logon
     *
     * @static
     * @param {string} endpoint The campaign endpoint (URL)
     * @param {string} securityToken The session token
     * @param {Campaign.ConnectionOptions} options connection options
     * @returns {ConnectionParameters} a ConnectionParameters object which can be used to create a Client
     */
    static ofSecurityToken(endpoint, securityToken, options) {
        const credentials = new Credentials("SecurityToken", "", securityToken);
        return new ConnectionParameters(endpoint, credentials, options);
    }

    /**
     * Creates connection parameters for a Campaign instance for an anonymous user
     *
     * @param {string} endpoint The campaign endpoint (URL)
     * @param {Campaign.ConnectionOptions} options connection options
     * @returns {ConnectionParameters} a ConnectionParameters object which can be used to create a Client
     */
    static ofAnonymousUser(endpoint, options) {
        const credentials = new Credentials("AnonymousUser", "", "");
        return new ConnectionParameters(endpoint, credentials, options);
    }


    /**
     * Creates connection parameters for a Campaign instance, using an external account. This can be used to connect
     * to a mid-sourcing instance, or to a message center instance. This function will lookup the external account,
     * and use its credentials to get connection parameters to the corresponding Campaign instance
     *
     * @param {Client} client The Campaign Client from which to lookup the external account (normally, a connected client to the marketing instance)
     * @param {string} extAccountName The name of the external account. Only mid-sourcing accounts (type 3) are supported
     * @returns {ConnectionParameters} a ConnectionParameters object which can be used to create a Client
     */
    static async ofExternalAccount(client, extAccountName) {
        var queryDef = {
            "schema": "nms:extAccount",
            "operation": "get",
            "select": {
                "node": [
                    { "expr": "@id" },
                    { "expr": "@name" },
                    { "expr": "@label" },
                    { "expr": "@type" },
                    { "expr": "@account" },
                    { "expr": "@password" },
                    { "expr": "@server" }
                ]
            },
            "where": {
                "condition": [
                    { "expr": client.sdk.escapeXtk`@name=${extAccountName}` },
                    { "expr": "@type=3" }
                ]
            }
        };
        // Convert to current representation
        queryDef = client._convertToRepresentation(queryDef, "SimpleJson");
        const query = client.NLWS.xtkQueryDef.create(queryDef);
        const extAccount = await query.executeQuery();

        const cipher = await client._getSecretKeyCipher();
        const type = EntityAccessor.getAttributeAsLong(extAccount, "type");
        if (type == 3) {
            // Mid-souring
            const endpoint = EntityAccessor.getAttributeAsString(extAccount, "server");
            const user = EntityAccessor.getAttributeAsString(extAccount, "account");
            const password = cipher.decryptPassword(EntityAccessor.getAttributeAsString(extAccount, "password"));
            return ConnectionParameters.ofUserAndPassword(endpoint, user, password, client._connectionParameters._options);
        }
        throw CampaignException.CREDENTIALS_FOR_INVALID_EXT_ACCOUNT(extAccountName, type);
    }

}

// ========================================================================================
// File Uploader
// ========================================================================================

/**
 * File Uploader API for JS SDK(Currently available only in browsers)
 * @private
 * @ignore
 * @memberof Campaign
 * @param client
 * @returns {{upload: (function(*=): Promise<{name: string, md5: string, type: string, size: string, url: string}>)}}
 */
const fileUploader = (client) => {

    return {
        /**
         * This is the exposed/public method for fileUploader instance which will do all the processing related to the upload process internally and returns the promise containing all the required data.
         * @ignore
         * @param file, where file is an instance of [File](https://developer.mozilla.org/en-US/docs/Web/API/File)
         * @returns {Promise<{name: string, md5: string, type: string, size: string, url: string}>}
         */
        upload: (file) => {
            console.log(`fileuploader.upload is an experimental feature and is not currently fully functional. It is work in progress and will change in the future.`);
            return new Promise((resolve, reject) => {
                try {
                    if (!Util.isBrowser()) {
                        throw 'File uploading is only supported in browser based calls.';
                    }
                    const data = new FormData();
                    data.append('file_noMd5', file);
                    client._makeHttpCall({
                        url: `${client._connectionParameters._endpoint}/nl/jsp/uploadFile.jsp`,
                        processData: false,
                        method: 'POST',
                        data: data,
                        headers: {
                            'X-Security-Token': client._securityToken,
                            'X-Session-Token': client._sessionToken,
                        }
                    }).then((okay) => {
                        if (!okay.startsWith('Ok')) {
                            throw okay;
                        }
                        const iframe = document.createElement('iframe');
                        iframe.style.height = 0;
                        iframe.style.width = 0;
                        document.controller = { // Written to  support https://git.corp.adobe.com/Campaign/ac/blob/v6-master/nl/datakit/nl/jsp/uploadFile.jsp
                            uploadFileCallBack: async (data) => {
                                if (!data || data.length !== 1) {
                                    // Tried to replicate the logic for file upload functionality written here:
                                    // https://git.corp.adobe.com/Campaign/ac/blob/v6-master/wpp/xtk/web/dce/uploader.js
                                    return reject(CampaignException.FILE_UPLOAD_FAILED(file.name, 'Malformed data:' + data.toString()));
                                }
                                const counter = await client.NLWS.xtkCounter.increaseValue({name: 'xtkResource'});
                                const fileRes= {
                                    internalName: 'RES' + counter,
                                    md5: data[0].md5,
                                    label: data[0].fileName,
                                    fileName: data[0].fileName,
                                    originalName: data[0].fileName,
                                    useMd5AsFilename: '1',
                                    storageType: 5,
                                    xtkschema: 'xtk:fileRes'

                                };
                                await client.NLWS.xtkSession.write(fileRes);
                                await client.NLWS.xtkFileRes.create(fileRes).publishIfNeeded();
                                const url = await client.NLWS.xtkFileRes.create(fileRes).getURL();
                                resolve({
                                    name: data[0].fileName,
                                    md5: data[0].md5,
                                    type: file.type,
                                    size: file.size,
                                    url: url
                                });
                            }
                        };
                        const html = `<body>${okay}</body>`;
                        document.body.appendChild(iframe);
                        iframe.contentWindow.document.open();
                        iframe.contentWindow.document.write(html);
                        iframe.contentWindow.document.close();
                    }).catch((ex) => {
                        reject(CampaignException.FILE_UPLOAD_FAILED(file.name, ex));
                    });
                } catch (ex) {
                    reject(CampaignException.FILE_UPLOAD_FAILED(file.name, ex));
                }
            });
        }
    };
};


// ========================================================================================
// ACC Client
// ========================================================================================

/**
 * @private
 * @class
 * @constructor
 * @memberof Campaign
 */
class Client {

    /**
     * ACC API Client.
     * Do not create directly, use SDK.init instead
     *
     * @param {Campaign.SDK} sdk is the global sdk object used to create the client
     * @param {Campaign.ConnectionParameters} user user name, for instance admin
     */
    constructor(sdk, connectionParameters) {
        this.sdk = sdk;
        this._connectionParameters = connectionParameters; // ## TODO security concern (password kept in memory)
        this._representation = connectionParameters._options.representation;

        this._sessionInfo = undefined;
        this._sessionToken = undefined;
        this._securityToken = undefined;
        this._installedPackages = {};     // package set (key and value = package id, ex: "nms:amp")

        this._secretKeyCipher = undefined;

        this._storage = connectionParameters._options._storage;
        // TODO late cache initiallzation because need XtkDatabaseId / instance name
        var instanceKey = connectionParameters._endpoint || "";
        if (instanceKey.startsWith("http://")) instanceKey = instanceKey.substr(7);
        if (instanceKey.startsWith("https://")) instanceKey = instanceKey.substr(8);
        const rootKey = `acc.js.sdk.${sdk.getSDKVersion().version}.${instanceKey}.cache`;

        this._entityCache = new XtkEntityCache(this._storage, `${rootKey}.XtkEntityCache`, connectionParameters._options.entityCacheTTL);
        this._entityCacheRefresher = new CacheRefresher(this._entityCache, this, "xtk:schema", `${rootKey}.XtkEntityCache`);
        this._methodCache = new MethodCache(this._storage, `${rootKey}.MethodCache`, connectionParameters._options.methodCacheTTL);
        this._optionCache = new OptionCache(this._storage, `${rootKey}.OptionCache`, connectionParameters._options.optionCacheTTL);
        this._optionCacheRefresher = new CacheRefresher(this._optionCache, this, "xtk:option", `${rootKey}.OptionCache`);
        this.NLWS = new Proxy(this, clientHandler());

        this._transport = connectionParameters._options.transport;
        this._traceAPICalls = connectionParameters._options.traceAPICalls;
        this._observers = [];
        this._cacheChangeListeners = [];
        this._refreshClient = connectionParameters._options.refreshClient;

        // expose utilities
        /**
         * File Uploader API
         * @type {{upload: (function(*=): Promise<{name: string, md5: string, type: string, size: string, url: string}>)}}
         */
        this.fileUploader = fileUploader(this);

        /**
         * Accessor to DOM helpers
         * @type {XML.DomUtil}
         */
        this.DomUtil = DomUtil;
        /**
         * Accessor to a XtkCaster
         * @type {XtkCaster}
         */
        this.XtkCaster = XtkCaster;
        /**
         * The application object. Only valid when logged
         * @type {Campaign.Application}
         */
        this.application = null;

        // Context for observability. See logon() function which will fill this context
        this._lastStatsReport = Date.now();
        this._observabilityContext = {
            eventId: 0,
            client: {
                sdkVersion: this.sdk.getSDKVersion().version,
                endpoint: this._connectionParameters._endpoint,
                createdAt: Date.now(),
                clientApp: this._connectionParameters._options.clientApp,
            }
        };
        if  (this._connectionParameters._credentials) {
            this._observabilityContext.client.type = this._connectionParameters._credentials.type;
        }
    }

    /**
     * Override the transport. By default, we are using axios, but this can be customised.
     * See transport.js and documentation in the README for more details
     * @param {*} transport
     */
    setTransport(transport) {
        this._transport = transport;
    }

    /**
     * Get the user agent string to use in all HTTP requests
     *
     * @returns {string} the user agent string
     */
    _getUserAgentString() {
        const version = this.sdk.getSDKVersion();
        return `${version.name}/${version.version} ${version.description}`;
    }

    /**
     * Convert an XML object into a representation
     *
     * @private
     * @param {DOMElement} xml the XML DOM element to convert
     * @param {string} representation the expected representation ('xml', 'BadgerFish', or 'SimpleJson'). If not set, will use the current representation
     * @returns {XML.XtkObject} the object converted in the requested representation
     */
    _toRepresentation(xml, representation) {
        representation = representation || this._representation;
        if (representation == "xml")
            return xml;
        if (representation == "BadgerFish" || representation == "SimpleJson")
            return DomUtil.toJSON(xml, representation);
        throw CampaignException.INVALID_REPRESENTATION(this._representation, "Cannot convert XML document to this representation");
    }

    /**
     * Convert to an XML object from a representation
     *
     * @private
     * @param {string} rootName the name of the root XML element
     * @param {XML.XtkObject} entity the object to convert
     * @param {string} representation the expected representation ('xml', 'BadgerFish', or 'SimpleJson'). If not set, will use the current representation
     * @returns {DOMElement} the object converted to XML
     */
    _fromRepresentation(rootName, entity, representation) {
        representation = representation || this._representation;
        if (representation == "xml")
            return entity;
        if (representation == "BadgerFish" || representation == "SimpleJson") {
            var xml = DomUtil.fromJSON(rootName, entity, representation);
            return xml;
        }
        throw CampaignException.INVALID_REPRESENTATION(this._representation, "Cannot convert to XML from this representation");
    }

    /**
     * Convert between 2 representations
     *
     * @private
     * @param {XML.XtkObject} entity the object to convert
     * @param {string} fromRepresentation the source representation ('xml', 'BadgerFish', or 'SimpleJson').
     * @param {string} toRepresentation the target representation ('xml', 'BadgerFish', or 'SimpleJson'). If not set, will use the current representation
     * @returns {DOMElement} the converted object
     */
    _convertToRepresentation(entity, fromRepresentation, toRepresentation) {
        toRepresentation = toRepresentation || this._representation;
        if (this._isSameRepresentation(fromRepresentation, toRepresentation))
            return entity;
        var xml = this._fromRepresentation("root", entity, fromRepresentation);
        entity = this._toRepresentation(xml, toRepresentation);
        return entity;
    }

    /**
     * Compare two representations
     *
     * @private
     * @param {string} rep1 the first representation ('xml', 'BadgerFish', or 'SimpleJson')
     * @param {string} rep2 the second representation ('xml', 'BadgerFish', or 'SimpleJson')
     * @returns a boolean indicating if the 2 representations are the same or not
     */
    _isSameRepresentation(rep1, rep2) {
        if (!rep1 || !rep2) throw CampaignException.INVALID_REPRESENTATION(undefined, "Cannot compare to undefined representation");
        if (rep1 != "xml" && rep1 != "SimpleJson" && rep1 != "BadgerFish") throw CampaignException.INVALID_REPRESENTATION(rep1, "Cannot compare to invalid representation");
        if (rep2 != "xml" && rep2 != "SimpleJson" && rep2 != "BadgerFish") throw CampaignException.INVALID_REPRESENTATION(rep2, "Cannot compare to invalid representation");
        if (rep1 == rep2) return true;
        return rep1 == rep2;
    }

    /**
     * Activate / deactivate tracing of API calls
     *
     * @param {boolean} trace indicates whether to activate tracing or not
     */
    traceAPICalls(trace) {
        this._traceAPICalls = !!trace;
    }

    /**
     * Registers an observer
     * @param {Campaign.Observer} observer
     */
    registerObserver(observer) {
        this._observers.push(observer);
    }

    /**
     * Unregisters an observer
     * @param {Campaign.Observer} observer
     */
    unregisterObserver(observer) {
        for (var i=0; i<this._observers.length; i++) {
            if (this._observers[i] == observer) {
                this._observers.splice(i, 1);
                break;
            }
        }
    }

    unregisterAllObservers() {
        this._observers = [];
    }

    _notifyObservers(callback) {
        this._observers.map((observer) => callback(observer));
    }

    _trackEvent(eventName, parentEvent, payload) {
        try {
            if (payload && payload.name === 'CampaignException') {
                payload = {
                    detail: payload.detail,
                    errorCode: payload.errorCode,
                    faultCode: payload.faultCode,
                    faultString: payload.faultString,
                    message: payload.message,
                    statusCode: payload.statusCode,
                };
            }
            this._observabilityContext.eventId = this._observabilityContext.eventId + 1;
            const now = Date.now();
            const event = {
                client: this._observabilityContext.client,
                session: this._observabilityContext.session,
                eventId: this._observabilityContext.eventId,
                eventName: eventName,
                payload: payload,
                timestamp: now,
            };
            if (parentEvent) event.parentEventId = parentEvent.eventId;
            this._notifyObservers((observer) => observer.event && observer.event(event, parentEvent));

            // Regularly report internal stats every 5 mins
            if ((now - this._lastStatsReport) >= 300000) {
                this._lastStatsReport = now;
                this._trackInternalStats();
            }

            return event;
        } catch (error) {
            console.info(`Failed to track observability event`, error);
        }
    }

    _trackInternalStats() {
        this._trackCacheStats('entityCache', this._entityCache);
        this._trackCacheStats('optionCache', this._optionCache);
        this._trackCacheStats('methodCache', this._methodCache);
    }

    _trackCacheStats(name, cache) {
        if (!cache || !cache._stats) return;
        this._trackEvent('CACHE//stats', undefined, {
            name: name,
            reads: cache._stats.reads,
            writes: cache._stats.writes,
            removals: cache._stats.removals,
            clears: cache._stats.clears,
            memoryHits: cache._stats.memoryHits,
            storageHits: cache._stats.storageHits,
            loads: cache._stats.loads,
            saves: cache._stats.saves,
        });
    }

    /**
     * Is the client logged?
     *
     * @returns {boolean} a boolean indicating if the client is logged or not
     */
    isLogged() {
        if (!this._connectionParameters._credentials)
            return false;

        // If using anonymous credentials => always logged
        const credentialsType = this._connectionParameters._credentials._type;
        if (credentialsType == "AnonymousUser")
            return true;

        // When using bearer token authentication we are considered logged only after
        // the bearer token has been converted into session token and security token
        // by method xtk:session#BearerTokenLogon
        if( credentialsType == "BearerToken")
            return this._sessionToken != undefined &&
                   this._sessionToken != null &&
                   this._sessionToken != "" &&
                   this._securityToken != undefined &&
                   this._securityToken != null &&
                   this._securityToken != "";

        // with session token authentication, we do not expect a security token
        // with security token authentication, we do not expect a session token
        const needsSecurityToken = credentialsType != "SessionToken";
        const hasSecurityToken = this._securityToken !== null && this._securityToken !== undefined && this._securityToken !== "";
        const needsSessionToken = credentialsType != "SecurityToken";
        const hasSessionToken = this._sessionToken !== null && this._sessionToken !== undefined && this._sessionToken !== "";

        return (!needsSecurityToken || hasSecurityToken) && (!needsSessionToken || hasSessionToken);
    }

    /**
     * Prepares a SOAP call, including authentication, headers...
     *
     * @private
     * @param {string} urn is the API name space, usually the schema. For instance xtk:session
     * @param {string} method is the method to call, for instance Logon
     * @param {boolean} internal is a boolean indicating whether the SOAP call is performed by the SDK (internal = true) or on behalf of a user
     * @return {SOAP.SoapMethodCall} a SoapMethodCall which have been initialized with security tokens... and to which the method
     * parameters should be set
     */
    _prepareSoapCall(urn, method, internal, extraHttpHeaders, pushDownOptions) {
        const soapCall = new SoapMethodCall(this._transport, urn, method,
                                            this._sessionToken, this._securityToken,
                                            this._getUserAgentString(),
                                            Object.assign({}, this._connectionParameters._options, pushDownOptions),
                                            extraHttpHeaders);
        soapCall.internal = !!internal;
        return soapCall;
    }

    /**
     * Retry a a SOAP call
     *
     * @private
     * @return {SOAP.SoapMethodCall} a SoapMethodCall to retry
     * parameters should be set
     */
    async _retrySoapCall(soapCall) {
        soapCall.retry = false;
        soapCall._retryCount = soapCall._retryCount + 1;
        var newClient = await this._refreshClient(this);
        soapCall.finalize(newClient._soapEndPoint(), newClient);
        const safeCallData = Util.trim(soapCall.request.data);
        if (this._traceAPICalls) {
            console.log(`RETRY SOAP//request ${safeCallData}`);
        }
        const event = this._trackEvent('SOAP//request', undefined, {
            urn: soapCall.urn,
            methodName: soapCall.methodName,
            internal: soapCall.internal,
            retry: true,
            retryCount: soapCall._retryCount,
            safeCallData: safeCallData,
        });
        try {
            await soapCall.execute();
            const safeCallResponse = Util.trim(soapCall.response);
            if (this._traceAPICalls) {
                console.log(`SOAP//response ${safeCallResponse}`);
            }
            this._trackEvent('SOAP//response', event, { safeCallResponse: safeCallResponse });
        } catch(error) {
            this._trackEvent('SOAP//failure', event, error);
            throw error;
        }
        return;
    }

    /**
     *  SOAP Endpoint
     *
     * @private
     * @return {string} soap call End point
     */
    _soapEndPoint() {
        return this._connectionParameters._endpoint + "/nl/jsp/soaprouter.jsp";
    }
    /**
     * After a SOAP method call has been prepared with '_prepareSoapCall', and parameters have been added,
     * this function actually executes the SOAP call
     *
     * @private
     * @param {SOAP.SoapMethodCall} soapCall the SOAP method to call
     */
    _makeSoapCall(soapCall) {
        const that = this;
        if (soapCall.requiresLogon() && !that.isLogged())
            throw CampaignException.NOT_LOGGED_IN(soapCall, `Cannot execute SOAP call ${soapCall.urn}#${soapCall.methodName}: you are not logged in. Use the Logon function first`);
        soapCall.finalize(this._soapEndPoint());

        const safeCallData = Util.trim(soapCall.request.data);
        if (that._traceAPICalls)
            console.log(`SOAP//request ${safeCallData}`);
        that._notifyObservers((observer) => observer.onSOAPCall && observer.onSOAPCall(soapCall, safeCallData) );

        const event = this._trackEvent('SOAP//request', undefined, {
            urn: soapCall.urn,
            methodName: soapCall.methodName,
            internal: soapCall.internal,
            retry: false,
            retryCount: soapCall._retryCount,
            safeCallData: safeCallData,
        });
        return soapCall.execute()
            .then(() => {
                const safeCallResponse = Util.trim(soapCall.response);
                if (that._traceAPICalls)
                    console.log(`SOAP//response ${safeCallResponse}`);
                that._notifyObservers((observer) => observer.onSOAPCallSuccess && observer.onSOAPCallSuccess(soapCall, safeCallResponse) );
                this._trackEvent('SOAP//response', event, { safeCallResponse: safeCallResponse });
                return Promise.resolve();
            })
            .catch((ex) => {
                if (that._traceAPICalls)
                    console.log(`SOAP//failure ${ex.toString()}`);
                that._notifyObservers((observer) => observer.onSOAPCallFailure && observer.onSOAPCallFailure(soapCall, ex) );
                this._trackEvent('SOAP//failure', event, ex);
                // Call session expiration callback in case of 401
                if (ex.statusCode == 401 && that._refreshClient && soapCall.retry) {
                    return this._retrySoapCall(soapCall);
                }
                else
                    return Promise.reject(ex);
            });
    }

    _onLogon() {
        this.application = new Application(this);
        this.application._registerCacheChangeListener();
        this._observabilityContext.instance = {
            buildNumber: this.application.buildNumber,
            version: this.application.version,
            instanceName: this.application.instanceName,
        };
        if (this.application.operator) {
            this._observabilityContext.instance.operator = {
                login: this.application.operator.login,
                id: this.application.operator.id,
                timezone: this.application.operator.timezone,
                rights: this.application.operator.rights,
                packages: this.application.operator.packages,
            };
        }
        this._observabilityContext.session = {
            logonAt: Date.now(),
        };
    }

    _onLogoff() {
        delete this._observabilityContext.instance;
        delete this._observabilityContext.session;
    }

    /**
     * Login to an instance
     */
    logon() {
        const that = this;

        this.application = null;
        this._sessionToken = "";
        this._securityToken = "";
        const credentials = this._connectionParameters._credentials;

        const sdkVersion = this.sdk.getSDKVersion();
        const version = `${sdkVersion.name} ${sdkVersion.version}`;
        const clientApp = this._connectionParameters._options.clientApp;
        if (!this._connectionParameters._options.noSDKHeaders) {
            this._connectionParameters._options.extraHttpHeaders["ACC-SDK-Version"] = version;
            this._connectionParameters._options.extraHttpHeaders["ACC-SDK-Auth"] = `${credentials._type}`;
            if (clientApp)
                this._connectionParameters._options.extraHttpHeaders["ACC-SDK-Client-App"] = clientApp;
        }
        // See NEO-35259
        this._connectionParameters._options.extraHttpHeaders['X-Query-Source'] = `${version}${clientApp? "," + clientApp : ""}`;

        this._trackEvent('SDK//logon', undefined, {});

        // Clear session token cookie to ensure we're not inheriting an expired cookie. See NEO-26589
        if (credentials._type != "SecurityToken" && typeof document != "undefined") {
            document.cookie = '__sessiontoken=;path=/;';
        }
        if (credentials._type == "SessionToken" || credentials._type == "AnonymousUser") {
            that._sessionInfo = undefined;
            that._installedPackages = {};
            that._sessionToken = credentials._sessionToken;
            that._securityToken = "";
            that._onLogon();
            return Promise.resolve();
        }
        else if (credentials._type == "SecurityToken") {
            that._sessionInfo = undefined;
            that._installedPackages = {};
            that._sessionToken = "";
            that._securityToken = credentials._securityToken;
            that._onLogon();
            return Promise.resolve();
        }
        else if (credentials._type == "UserPassword" || credentials._type == "BearerToken") {
            const soapCall = that._prepareSoapCall("xtk:session", credentials._type === "UserPassword" ? "Logon" : "BearerTokenLogon", false, this._connectionParameters._options.extraHttpHeaders);
            // No retry for logon SOAP methods
            soapCall.retry = false;
            if (credentials._type == "UserPassword") {
                const user = credentials._getUser();
                const password = credentials._getPassword();
                if (!this._connectionParameters._options.noSDKHeaders)
                    this._connectionParameters._options.extraHttpHeaders["ACC-SDK-Auth"] = `${credentials._type} ${user}`;
                soapCall.writeString("login", user);
                soapCall.writeString("password", password);
                var parameters = null;
                if (this._connectionParameters._options.rememberMe) {
                    parameters = soapCall.createElement("parameters");
                    parameters.setAttribute("rememberMe", "true");
                }
                soapCall.writeElement("parameters", parameters);
            }
            else {
                const bearerToken = credentials._bearerToken;
                soapCall.writeString("bearerToken", bearerToken);
            }
            return this._makeSoapCall(soapCall).then(function() {
                const sessionToken = soapCall.getNextString();

                that._sessionInfo = soapCall.getNextDocument();
                that._installedPackages = {};
                const userInfo = DomUtil.findElement(that._sessionInfo, "userInfo");
                if (!userInfo)
                    throw CampaignException.UNEXPECTED_SOAP_RESPONSE(soapCall, `userInfo structure missing`);
                var pack = DomUtil.getFirstChildElement(userInfo, "installed-package");
                while (pack) {
                    const name = `${DomUtil.getAttributeAsString(pack, "namespace")}:${DomUtil.getAttributeAsString(pack, "name")}`;
                    that._installedPackages[name] = name;
                    pack = DomUtil.getNextSiblingElement(pack);
                }

                const securityToken = soapCall.getNextString();
                soapCall.checkNoMoreArgs();
                // Sanity check: we should have both a session token and a security token.
                if (!sessionToken)
                    throw CampaignException.UNEXPECTED_SOAP_RESPONSE(soapCall, `Logon method succeeded, but no session token was returned`);
                if (!securityToken)
                    throw CampaignException.UNEXPECTED_SOAP_RESPONSE(soapCall, `Logon method succeeded, but no security token was returned`);
                // store member variables after all parameters are decode the ensure atomicity
                that._sessionToken = sessionToken;
                that._securityToken = securityToken;

                that._onLogon();
            });
        }
        else {
            //throw CampaignException.INVALID_CREDENTIALS_TYPE(credentials._type, "Cannot logon");
            return Promise.reject(CampaignException.INVALID_CREDENTIALS_TYPE(credentials._type, "Cannot logon"));
        }
    }

    /**
     * Get details about the session (assumes client is logged)
     *
     * @param {string} representation the expected representation. If not set, will use the default client representation
     * @returns {Campaign.SessionInfo} details about the session
     */
    getSessionInfo(representation) {
        representation = representation || this._representation;
        return this._toRepresentation(this._sessionInfo, representation);
    }

    /**
     * Logs off from an instance to which one previous logged on using the "logon" call
     */
    logoff() {
        var that = this;
        try {
            if (!that.isLogged()) return;
            that.application._unregisterCacheChangeListener();
            that._unregisterAllCacheChangeListeners();
            this.stopRefreshCaches();
            const credentials = this._connectionParameters._credentials;
            if (credentials._type != "SessionToken" && credentials._type != "AnonymousUser") {
                var soapCall = that._prepareSoapCall("xtk:session", "Logoff", false, this._connectionParameters._options.extraHttpHeaders);
                return this._makeSoapCall(soapCall).then(function() {
                    that._sessionToken = "";
                    that._securityToken = "";
                    that.application = null;
                    soapCall.checkNoMoreArgs();
                });
            }
            else {
                that._sessionToken = "";
                that._securityToken = "";
                that.application = null;
            }
        } finally {
            this._trackEvent('SDK//logoff', undefined, {});
            this._onLogoff();
        }
    }

    /**
     * Get the value of an option
     *
     * @param {string} name is the option name, for instance XtkDatabaseId
     * @param {boolean} useCache indicates whether to use the cache or not. Default is true
     * @return the option value, casted in the expected data type. If the option does not exist, it will return null.
     */
    async getOption(name, useCache = true) {
      var value;
      if (useCache) {
        value = this._optionCache.get(name);
      }
      if (value === undefined) {
        const option = await this.NLWS.xtkSession.getOption(name);
        value = this._optionCache.put(name, option);
      }
      return value;
    }

    /**
     * Set an option value. Creates the option if it does not exists. Update the option
     * if it exists already
     *
     * @param {string} name the option name
     * @param {*} rawValue the value to set
     * @param {string} description the optional description of the option
     */
    async setOption(name, rawValue, description) {
        // First, read the current option value to make sure we have the right type
        await this.getOption(name, true);
        const option = this._optionCache.getOption(name);
        // Note: option is never null or undefined there: Campaign will return a value of type 0 and value ""
        var type = option.type;
        var value = XtkCaster.as(rawValue, type);

        // Document attribute for value depends on value type
        var attName = XtkCaster._variantStorageAttribute(type);
        if (!attName) {
            // could not infer the storage type of the attribute to use to store the value (when option did not exist before) => assume string
            type = 6;
            attName = "stringValue";
        }
        var doc = { xtkschema: "xtk:option", _operation: "insertOrUpdate", _key: "@name", name: name, dataType: type };
        if (description != null && description != undefined)
            doc.description = description;
        doc[attName] = value;
        return this.NLWS.xtkSession.write(doc).then(() => {
            // Once set, cache the value
            this._optionCache.put(name, [value, type]);
        });
    }

    /**
     * Clears the options cache
     */
    clearOptionCache() {
        this._optionCache.clear();
    }

    /**
     * Clears the method cache
     */
    clearMethodCache() {
        this._methodCache.clear();
    }

    /**
     * Clears the entity cache
     */
    clearEntityCache() {
        this._entityCache.clear();
    }

    /**
     * Clears all caches (options, methods, entities)
     */
    clearAllCaches() {
        this.clearEntityCache();
        this.clearMethodCache();
        this.clearOptionCache();
    }

    /**
     * Start auto refresh of all caches
     * @param {integer} refreshFrequency refresh frequency in ms. 10000 ms by default.
     */
    startRefreshCaches(refreshFrequency) {
        if (refreshFrequency === undefined || refreshFrequency === null)
            refreshFrequency = 10000;
        this._optionCacheRefresher.startAutoRefresh(refreshFrequency);
        // Start auto refresh for entityCache a little later
        setTimeout(() => { this._entityCacheRefresher.startAutoRefresh(refreshFrequency); }, refreshFrequency/2);
    }
    /**
     * Stop auto refresh of all caches
     */
    stopRefreshCaches() {
        this._optionCacheRefresher.stopAutoRefresh();
        this._entityCacheRefresher.stopAutoRefresh();
    }

    // Register a callback to be called when a schema has been modified and should be removed
    // from the caches
    _registerCacheChangeListener(listener) {
        this._cacheChangeListeners.push(listener);
    }

    // Unregister a cache change listener
    _unregisterCacheChangeListener(listener) {
        for (var i = 0; i < this._cacheChangeListeners.length; i++) {
            if (this._cacheChangeListeners[i] == listener) {
                this._cacheChangeListeners.splice(i, 1);
                break;
            }
        }
    }

    // Unregister all cache change listener
    _unregisterAllCacheChangeListeners() {
        this._cacheChangeListeners = [];
    }

    _notifyCacheChangeListeners(schemaId) {
        this._cacheChangeListeners.map((listener) => listener.invalidateCacheItem(schemaId));
    }

    /**
     * Tests if a package is installed
     *
     * @param {string} packageId the package identifier, for instance: "nms:amp"
     * @param {string} optionalName if set, the first parameter will be interpreted as the namespace (ex: "nms") and the second as the name, ex: "amp"
     * @returns {boolean} a boolean indicating if the package is installed or not
     */
    hasPackage(packageId, optionalName) {
    if (optionalName !== undefined)
        packageId = `${packageId}:${optionalName}`;
    if (!this.isLogged())
        throw CampaignException.NOT_LOGGED_IN(undefined, `Cannot call hasPackage: session not connected`);
    return this._installedPackages[packageId] !== undefined;
    }

    /**
     * Obtains a cipher that can be used to encrypt/decrypt passwords, using the database secret key.
     * This is used for example for mid-sourcing account.
     *
     * @private
     * @deprecated since version 1.0.0
     */
     async _getSecretKeyCipher() {
        var that = this;
        if (this._secretKeyCipher) return this._secretKeyCipher;
        return that.getOption("XtkSecretKey").then(function(secretKey) {
            that._secretKeyCipher = new Cipher(secretKey);
            return that._secretKeyCipher;
        });
    }

    /**
     * Gets an entity, such as a schema, a source schema, a form, a navtree, etc. Each Campaign entity has a MD5 which is used to determine
     * if an entity has changed or not. The GetEntityIfMoreRecent SOAP call can use this MD5 to avoid returning entities that did not
     * actually changed. Currently, the SDK, however is not able to use the MD5 and will perform a SOAP call every time the function is
     * called and return the whole entity
     *
     * @param {string} entityType is the type of entity requested, such as "xtk:schema", "xtk:srcSchema", "xtk:navtree", "xtk:form", etc.
     * @param {string} fullName is the fully qualified name of the entity (i.e. <namespace>:<name>)
     * @param {string} representation the expected representation, or undefined to set the default
     * @param {boolean} internal indicates an "internal" call, i.e. a call performed by the SDK itself rather than the user of the SDK. For instance, the SDK will dynamically load schemas to find method definitions
     * @return {XML.XtkObject} A DOM or JSON representation of the entity, or null if the entity is not found
     */
     async getEntityIfMoreRecent(entityType, fullName, representation, internal) {
        const that = this;
        const soapCall = this._prepareSoapCall("xtk:persist", "GetEntityIfMoreRecent", internal, this._connectionParameters._options.extraHttpHeaders);
        soapCall.writeString("pk", entityType + "|" + fullName);
        soapCall.writeString("md5", "");
        soapCall.writeBoolean("mustExist", false);
        return this._makeSoapCall(soapCall).then(function() {
            var doc = soapCall.getNextDocument();
            soapCall.checkNoMoreArgs();
            doc = that._toRepresentation(doc, representation);
            return doc;
        });
    }

    /**
     * Get a compiled schema (not a source schema) definition as a DOM or JSON object depending on hte current representation
     *
     * @param {string} schemaId the schema id, such as "xtk:session", or "nms:recipient"
     * @param {string} representation an optional representation of the schema: "BadgerFish", "SimpleJson" or "xml". If not set, we'll use the client default representation
     * @param {boolean} internal indicates an "internal" call, i.e. a call performed by the SDK itself rather than the user of the SDK. For instance, the SDK will dynamically load schemas to find method definitions
     * @returns {XML.XtkObject}  the schema definition, as either a DOM document or a JSON object
     */
    async getSchema(schemaId, representation, internal) {
        var entity = this._entityCache.get("xtk:schema", schemaId);
        if (!entity) {
          entity = await this.getEntityIfMoreRecent("xtk:schema", schemaId, "xml", internal);
          if (entity) {
            const impls = DomUtil.getAttributeAsString(entity, "implements");
            if (impls === "xtk:persist" && schemaId !== "xtk:session" && schemaId !== "xtk:persist") {
                // Ensure xtk:persist is present by loading the xtk:session schema
                await this.getSchema("xtk:session", "xml", true);
            }
            this._entityCache.put("xtk:schema", schemaId, entity);
            this._methodCache.put(entity);
          }
        }
        entity = this._toRepresentation(entity, representation);
        return entity;
    }

    /**
     * Get the definition of a system enumeration (SysEnum). Will be returned as JSON or XML depending on the client 'representation' attribute
     *
     * @param {string} enumName
     * @param {string} optionalStartSchemaOrSchemaName
     * @returns {XML.XtkObject} the enumeration definition in the current representation
     */
    async getSysEnum(enumName, optionalStartSchemaOrSchemaName) {

        // Called with one parameter: enumName must be the fully qualified enumeration name
        // as <namespace>:<schema>:<enum>, for instance "nms:extAccount:encryptionType"
        if (!optionalStartSchemaOrSchemaName) {
            const index = enumName.lastIndexOf(':');
            if (index == -1)
                throw CampaignException.BAD_PARAMETER("enumName", enumName, `getEnum expects a fully qualified enumeration name. '${enumName}' is not a valid name.`);
            optionalStartSchemaOrSchemaName = enumName.substring(0, index);
            enumName = enumName.substring(index + 1);
        }

        if (!optionalStartSchemaOrSchemaName || optionalStartSchemaOrSchemaName == "")
            throw CampaignException.BAD_PARAMETER("enumName", enumName, `getEnum needs a schema id.`);

        // If we have a schema name (and not a schema), then lookup the schema by name
        if (typeof optionalStartSchemaOrSchemaName == "string") {
            const index = optionalStartSchemaOrSchemaName.lastIndexOf(':');
            if (index == -1)
                throw CampaignException.BAD_PARAMETER("optionalStartSchemaOrSchemaName", optionalStartSchemaOrSchemaName, `getEnum expects a valid schema name. '${optionalStartSchemaOrSchemaName}' is not a valid name.`);
            optionalStartSchemaOrSchemaName = await this.getSchema(optionalStartSchemaOrSchemaName, undefined, true);
            if (!optionalStartSchemaOrSchemaName)
                throw CampaignException.BAD_PARAMETER("optionalStartSchemaOrSchemaName", optionalStartSchemaOrSchemaName, `Schema '${optionalStartSchemaOrSchemaName}' not found.`);
        }
        else
            throw CampaignException.BAD_PARAMETER("optionalStartSchemaOrSchemaName", optionalStartSchemaOrSchemaName, `getEnum expects a valid schema name wich is a string. Given ${typeof optionalStartSchemaOrSchemaName} instead`);

        const schema = optionalStartSchemaOrSchemaName;
        for (const e of EntityAccessor.getChildElements(schema, "enumeration")) {
            const n = EntityAccessor.getAttributeAsString(e, "name");
            if (n == enumName)
                return e;
        }
    }

    /**
     * Call Campaign SOAP method
     *
     * @private
     * @param {string} methodName is the method to call. In order to be more JavaScript friendly, the first char can be lower-cased
     * @param {*} callContext the call context)
     * @param {*} parameters is an array of function parameters. When there's only one parameter, it can be passed directly
     * @returns {*} the SOAP call result. If there's just one output parameter, the value itself will be returned. If not, an array will be returned
     */
    async _callMethod(methodName, callContext, parameters) {
        const that = this;
        const result = [];
        const schemaId = callContext.schemaId;

        var entitySchemaId = schemaId;
        if (schemaId === 'xtk:jobInterface')
            entitySchemaId = callContext.entitySchemaId;

        // Get the schema which contains the method call. Methods of the xtk:jobInterface interface are handled specificaaly
        // because xtk:jobInterface is not actually a schema, but just an interface. In practice, it's used as an xtk template
        // rather that an xtk inheritance mechanism
        const methodSchemaId = schemaId === 'xtk:jobInterface' ? 'xtk:job' : schemaId;
        var schema = await that.getSchema(methodSchemaId, "xml", true);
        if (!schema)
            throw CampaignException.SOAP_UNKNOWN_METHOD(schemaId, methodName, `Schema '${schemaId}' not found`);
        var schemaName = schema.getAttribute("name");

        // Lookup the method to call
        var method = that._methodCache.get(methodSchemaId, methodName);
        if (!method) {
            // first char of the method name may be lower case (ex: nms:seedMember.getAsModel) but the methodName 
            // variable has been capitalized. Make an attempt to lookup method name without capitalisation
            const methodNameLC = methodName.substring(0, 1).toLowerCase() + methodName.substring(1);
            method = that._methodCache.get(schemaId, methodNameLC);
            if (method) methodName = methodNameLC;
        }
        if (!method) {
            this._methodCache.put(schema);
            method = that._methodCache.get(methodSchemaId, methodName);
        }
        if (!method)
            throw CampaignException.SOAP_UNKNOWN_METHOD(schemaId, methodName, `Method '${methodName}' of schema '${schemaId}' not found`);

        // Compute the SOAP URN. Again, specically handle xtk:jobInterface as it's not a real schema. The actual entity schema
        // would be available as the entitySchemaId property of the callContext
        var urn = schemaId !== 'xtk:jobInterface'
            ? that._methodCache.getSoapUrn(schemaId, methodName)
            : `xtk:jobInterface|${entitySchemaId}`;


        var soapCall = that._prepareSoapCall(urn, methodName, false, callContext.headers, callContext.pushDownOptions);

        // If method is called with one parameter which is a function, then we assume it's a hook: the function will return
        // the actual list of parameters
        let isfunc = parameters && typeof parameters === "function";
        if (!isfunc && parameters && parameters.length >= 1 && typeof parameters[0] === "function")
            isfunc = true;
        if (isfunc)
            parameters = parameters[0](method, callContext);

        const isStatic = DomUtil.getAttributeAsBoolean(method, "static");
        var object = callContext.object;
        if (!isStatic) {
            if (!object)
                throw CampaignException.SOAP_UNKNOWN_METHOD(schemaId, methodName, `Cannot call non-static method '${methodName}' of schema '${schemaId}' : no object was specified`);

            const rootName = entitySchemaId.substr(entitySchemaId.indexOf(':') + 1);
            object = that._fromRepresentation(rootName, object, callContext.representation);
            // The xtk:persist#NewInstance requires a xtkschema attribute which we can compute here
            // Actually, we're always adding it, for all non-static methods
            const xmlRoot = object.nodeType === 9 ? object.documentElement : object;
            if (!xmlRoot.hasAttribute("xtkschema"))
                xmlRoot.setAttribute("xtkschema", entitySchemaId);
            soapCall.writeDocument("document", object);
        }
        const parametersIsArray = (typeof parameters == "object") && parameters.length;
        const params = DomUtil.getFirstChildElement(method, "parameters");
        if (params) {
            var param = DomUtil.getFirstChildElement(params, "param");
            var paramIndex = 0;
            while (param) {
                const inout = DomUtil.getAttributeAsString(param, "inout");
                if (!inout || inout=="in") {
                    const type = DomUtil.getAttributeAsString(param, "type");
                    const paramName = DomUtil.getAttributeAsString(param, "name");
                    let paramValue = parametersIsArray ? parameters[paramIndex] : parameters;
                    paramIndex = paramIndex + 1;
                    if (type == "string")
                        soapCall.writeString(paramName, XtkCaster.asString(paramValue));
                    else if (type == "primarykey")
                        soapCall.writeString(paramName, XtkCaster.asString(paramValue));
                    else if (type == "boolean")
                        soapCall.writeBoolean(paramName, XtkCaster.asBoolean(paramValue));
                    else if (type == "byte")
                        soapCall.writeByte(paramName, XtkCaster.asByte(paramValue));
                    else if (type == "short")
                        soapCall.writeShort(paramName, XtkCaster.asShort(paramValue));
                    else if (type == "int")
                        soapCall.writeLong(paramName, XtkCaster.asLong(paramValue));
                    else if (type == "long")
                        soapCall.writeLong(paramName, XtkCaster.asLong(paramValue));
                    else if (type == "int64")
                        soapCall.writeInt64(paramName, XtkCaster.asInt64(paramValue));
                    else if (type == "datetime")
                        soapCall.writeTimestamp(paramName, XtkCaster.asTimestamp(paramValue));
                    else if (type == "date")
                        soapCall.writeDate(paramName, XtkCaster.asDate(paramValue));
                    else if (type == "DOMDocument" || type == "DOMElement") {
                        var docName = undefined;
                        let representation = callContext.representation;
                        if (paramValue.__xtkProxy) {
                            // A xtk proxy object is passed as a parameter. The call context contains the schema so we
                            // can use it to determine the XML document root (docName)
                            const paramValueContext = paramValue["."];
                            paramValue = paramValueContext.object;
                            const xtkschema = paramValueContext.schemaId;
                            const index = xtkschema.indexOf(":");
                            docName = xtkschema.substring(index+1);
                            representation = paramValueContext.representation; // xtk proxy may have it's own representation
                        }
                        else {
                            // Hack for workflow API. The C++ code checks that the name of the XML element is <variables>. When
                            // using xml representation at the SDK level, it's ok since the SDK caller will set that. But this does
                            // not work when using "BadgerFish" representation where we do not know the root element name.
                            if (entitySchemaId == "xtk:workflow" && methodName == "StartWithParameters" && paramName == "parameters")
                                docName = "variables";
                            if (entitySchemaId == "nms:rtEvent" && methodName == "PushEvent")
                                docName = "rtEvent";
                            // Try to guess the document name. This is usually available in the xtkschema attribute
                            var xtkschema = EntityAccessor.getAttributeAsString(paramValue, "xtkschema");
                            if (!xtkschema) xtkschema = paramValue["@xtkschema"];
                            if (xtkschema) {
                                const index = xtkschema.indexOf(":");
                                docName = xtkschema.substring(index+1);
                            }
                            if (!docName) docName = paramName; // Use te parameter name as the XML root element
                        }
                        var xmlValue = that._fromRepresentation(docName, paramValue, representation);
                        if (type == "DOMDocument")
                            soapCall.writeDocument(paramName, xmlValue);
                        else
                            soapCall.writeElement(paramName, xmlValue);
                    }
                    else
                        throw CampaignException.BAD_SOAP_PARAMETER(soapCall, paramName, paramValue, `Unsupported parameter type '${type}' for parameter '${paramName}' of method '${methodName}' of schema '${schemaId}`);
                }
                param = DomUtil.getNextSiblingElement(param, "param");
            }
        }

        return that._makeSoapCall(soapCall).then(function() {
            if (!isStatic) {
                // Non static methods, such as xtk:query#SelectAll return a element named "entity" which is the object itself on which
                // the method is called. This is the new version of the object (in XML form)
                const entity = soapCall.getEntity();
                if (entity) {
                    callContext.object = that._toRepresentation(entity, callContext.representation);
                }
            }

            if (params) {
                var param = DomUtil.getFirstChildElement(params, "param");
                while (param) {
                    const inout = DomUtil.getAttributeAsString(param, "inout");
                    if (inout=="out") {
                        const type = DomUtil.getAttributeAsString(param, "type");
                        const paramName = DomUtil.getAttributeAsString(param, "name");
                        var returnValue;
                        if (type == "string")
                            returnValue = soapCall.getNextString();
                        else if (type == "primarykey")
                            returnValue = soapCall.getNextPrimaryKey();
                        else if (type == "boolean")
                            returnValue = soapCall.getNextBoolean();
                        else if (type == "byte")
                            returnValue = soapCall.getNextByte();
                        else if (type == "short")
                            returnValue = soapCall.getNextShort();
                        else if (type == "long")
                            returnValue = soapCall.getNextLong();
                        else if (type == "int64")
                            // int64 are represented as strings to make sure no precision is lost
                            returnValue = soapCall.getNextInt64();
                        else if (type == "datetime")
                            returnValue = soapCall.getNextDateTime();
                        else if (type == "date")
                            returnValue = soapCall.getNextDate();
                        else if (type == "DOMDocument") {
                            returnValue = soapCall.getNextDocument();
                            returnValue = that._toRepresentation(returnValue, callContext.representation);
                            if (entitySchemaId === "xtk:queryDef" && methodName === "ExecuteQuery" && paramName === "output") {
                                // https://github.com/adobe/acc-js-sdk/issues/3
                                // Check if query operation is "getIfExists". The "object" variable at this point
                                // is always an XML, regardless of the xml/json representation
                                const objectRoot = object.documentElement;
                                const emptyResult = Object.keys(returnValue).length == 0;
                                var operation = DomUtil.getAttributeAsString(objectRoot, "operation");
                                if (operation == "getIfExists" && emptyResult)
                                    returnValue = null;
                                if (operation == "select" && emptyResult) {
                                    const querySchemaId = DomUtil.getAttributeAsString(objectRoot, "schema");
                                    const index = querySchemaId.indexOf(':');
                                    const querySchemaName = querySchemaId.substr(index + 1);
                                    returnValue[querySchemaName] = [];
                                }
                            }
                        }
                        else if (type == "DOMElement") {
                            returnValue = soapCall.getNextElement();
                            returnValue = that._toRepresentation(returnValue, callContext.representation);
                        }
                        else {
                            // type can reference a schema element. The naming convension is that the type name
                            // is {schemaName}{elementNameCamelCase}. For instance, the type "sessionUserInfo"
                            // matches the "userInfo" element of the "xtkSession" schema
                            let element;
                            if (type.substr(0, schemaName.length) == schemaName) {
                                const shortTypeName = type.substr(schemaName.length, 1).toLowerCase() + type.substr(schemaName.length + 1);
                                element = DomUtil.getFirstChildElement(schema, "element");
                                while (element) {
                                    if (element.getAttribute("name") == shortTypeName) {
                                        // Type found in schema: Process as a DOM element
                                        returnValue = soapCall.getNextElement();
                                        returnValue = that._toRepresentation(returnValue, callContext.representation);
                                        break;
                                    }
                                    element = DomUtil.getNextSiblingElement(element, "element");
                                }

                            }
                            if (!element)
                                throw CampaignException.UNEXPECTED_SOAP_RESPONSE(soapCall, `Unsupported return type '${type}' for parameter '${paramName}' of method '${methodName}' of schema '${schemaId}'`);
                        }
                        result.push(returnValue);
                    }
                    param = DomUtil.getNextSiblingElement(param, "param");
                }
            }
            soapCall.checkNoMoreArgs();
            if (result.length == 0) return null;
            if (result.length == 1) return result[0];
            return result;
        });
    }

    async _makeHttpCall(request) {
        request.method = request.method || "GET";
        request.headers = request.headers || [];
        if (!request.headers['User-Agent'])
            request.headers['User-Agent'] = this._getUserAgentString();
        let event;
        try {
            const safeCallData = Util.trim(request.data);
            if (this._traceAPICalls)
                console.log(`HTTP//request ${request.method} ${request.url}${safeCallData ? " " + safeCallData : ""}`);
            this._notifyObservers((observer) => observer.onHTTPCall && observer.onHTTPCall(request, safeCallData) );
            event = this._trackEvent('HTTP//request', undefined, {
                url: request.url,
                method: request.method,
                headers: request.request,
                safeCallData: safeCallData,
            });
            const body = await this._transport(request);

            const safeCallResponse = Util.trim(body);
            if (this._traceAPICalls)
                console.log(`HTTP//response${safeCallResponse ? " " + safeCallResponse : ""}`);
            this._notifyObservers((observer) => observer.onHTTPCallSuccess && observer.onHTTPCallSuccess(request, safeCallResponse) );
            this._trackEvent('HTTP//response', event, { safeCallResponse: safeCallResponse });
            return body;
        } catch(err) {
            if (this._traceAPICalls)
                console.log("HTTP//failure", err);
            this._notifyObservers((observer) => observer.onHTTPCallFailure && observer.onHTTPCallFailure(request, err) );
            const ex = makeCampaignException({ request:request, reqponse:err.response }, err);
            this._trackEvent('HTTP//failure', event, { }, ex);
            throw ex;
        }
    }

    /**
     * Tests if the Campaign redirection server is up (/r/test).
     * Does not require a logged client
     *
     * @returns {Campaign.RedirStatus} an object describing the status of the redirection server
     */
    async test() {
        const request = {
            url: `${this._connectionParameters._endpoint}/r/test`,
            headers: {}
        };
        for (let h in this._connectionParameters._options.extraHttpHeaders)
            request.headers[h] = this._connectionParameters._options.extraHttpHeaders[h];
        const body = await this._makeHttpCall(request);
        const xml = DomUtil.parse(body);
        const result = this._toRepresentation(xml);
        return result;
    }

    /**
     * Ping the Campaign server (/nl/jsp/ping.jsp)
     *
     * @returns {Campaign.PingStatus} an object describing the server status
     */
    async ping() {
        const request = {
            url: `${this._connectionParameters._endpoint}/nl/jsp/ping.jsp`,
            headers: {
                'X-Security-Token': this._securityToken,
                'Cookie': '__sessiontoken=' + this._sessionToken
            }
        };
        for (let h in this._connectionParameters._options.extraHttpHeaders)
            request.headers[h] = this._connectionParameters._options.extraHttpHeaders[h];
        const body = await this._makeHttpCall(request);
        const lines = body.split('\n');
        const doc = DomUtil.newDocument("ping");
        const root = doc.documentElement;
        const status = lines[0].trim();
        if (status != "") root.setAttribute("status", status);

        if (lines.length > 1) {
            const timestamp = lines[1].trim();
            if (timestamp != "") root.setAttribute("timestamp", timestamp);
        }
        const result = this._toRepresentation(doc);
        return result;
    }

    /**
     * This is the exposed/public method to request context data for a specific report.
     * @param {*} callContext: {reportName: string, schema: string, context: string, selection: string, formData: any}
     * @param {string} representation the expected representation ('xml', 'BadgerFish', or 'SimpleJson'). If not set, will use the current representation
     *
     * @returns {Campaign.ReportContext} an object containing the context data for a specific report
     */
    async getReportData(callContext, representation) {
        try {
            if(callContext.formData && callContext.formData.ctx) {
                var xmlCtx = this._fromRepresentation('ctx', callContext.formData.ctx);
                callContext.formData.ctx = DomUtil.toXMLString(xmlCtx);
            }
            const selectionCount = callContext.selection.split(',').length;

            const request = {
                url: `${this._connectionParameters._endpoint}/report/${callContext.reportName}?${encodeURI(`_noRender=true&_schema=${callContext.schema}&_context=${callContext.context}&_selection=${callContext.selection}`)}&_selectionCount=${selectionCount}`,
                headers: {
                    'X-Security-Token': this._securityToken,
                    'X-Session-Token': this._sessionToken,
                    'Content-Type': 'application/x-www-form-urlencoded'
                },
                method: 'POST',
                data : qsStringify(callContext.formData)
            };
            
            for (let h in this._connectionParameters._options.extraHttpHeaders)
                request.headers[h] = this._connectionParameters._options.extraHttpHeaders[h];
            const body = await this._makeHttpCall(request);
            if(!body.startsWith("<ctx"))
                throw CampaignException.FEATURE_NOT_SUPPORTED("Reports Data");
            const xml = DomUtil.parse(body);
            const result = this._toRepresentation(xml, representation);
            return result;
        } catch(ex) {
             throw CampaignException.REPORT_FETCH_FAILED(callContext.reportName, ex);
        }
    }

    /**
     * Ping a Message Center Campaign server (/nl/jsp/mcPing.jsp).
     * Assumes Message Center is installed
     *
     * @returns {Campaign.McPingStatus} an object describing Message Center server status
     */
    async mcPing() {
        const request = {
            url: `${this._connectionParameters._endpoint}/nl/jsp/mcPing.jsp`,
            headers: {
                'X-Security-Token': this._securityToken,
                'Cookie': '__sessiontoken=' + this._sessionToken
            }
        };
        for (let h in this._connectionParameters._options.extraHttpHeaders)
            request.headers[h] = this._connectionParameters._options.extraHttpHeaders[h];
        const body = await this._makeHttpCall(request);
        const lines = body.split('\n');
        const doc = DomUtil.newDocument("ping");
        const root = doc.documentElement;
        var status = lines[0].trim();
        if (status != "") root.setAttribute("status", status);

        var rtCount;
        var threshold;
        if (status == "Error") {
            const error = lines.length > 1 ? lines[1] : "";
            root.setAttribute("error", error);
            const index1 = error.indexOf('(');
            const index2 = error.indexOf('/');
            const index3 = error.indexOf(')');
            if (index1 != -1 && index2 != -1 && index3 != -1) {
                rtCount = error.substring(index1+1, index2);
                threshold = error.substring(index2+1, index3);
            }
        }
        else {
            if (lines.length > 1) {
                const timestamp = lines[1].trim();
                if (timestamp != "") root.setAttribute("timestamp", timestamp);
            }
            if (lines.length > 2) {
                const queue = lines[2];
                const index2 = queue.indexOf('/');
                const index3 = queue.indexOf(' pending events');
                if (index2 != -1 && index3 != -1) {
                    rtCount = queue.substring(0, index2);
                    threshold = queue.substring(index2+1, index3);
                }
            }
        }
        if (rtCount !== undefined && rtCount.trim() != "") root.setAttribute("eventQueueSize", rtCount);
        if (threshold !== undefined && rtCount.trim() != "") root.setAttribute("eventQueueMaxSize", threshold);
        const result = this._toRepresentation(doc);
        return result;
    }

    /**
     * Creates a Job object which can be used to submit jobs, retrieve status, logs and progress, etc.
     * @param {Campaign.XtkSoapCallSpec} soapCallSpec the definition of the SOAP call
     * @returns {Campaign.XtkJobInterface} a job
     */
    jobInterface(soapCallSpec) {
        return new XtkJobInterface(this, soapCallSpec);
    }
}


// Public exports
Client.CampaignException = CampaignException;
exports.Client = Client;
exports.Credentials = Credentials;
exports.ConnectionParameters = ConnectionParameters;

})();<|MERGE_RESOLUTION|>--- conflicted
+++ resolved
@@ -36,11 +36,8 @@
 const Application = require('./application.js').Application;
 const EntityAccessor = require('./entityAccessor.js').EntityAccessor;
 const { Util } = require('./util.js');
-<<<<<<< HEAD
 const { XtkJobInterface } = require('./xtkJob.js');
-=======
 const qsStringify = require('qs-stringify');
->>>>>>> f905cf46
 
 /**
  * @namespace Campaign
