--- conflicted
+++ resolved
@@ -41,12 +41,8 @@
   static FILE_UPLOAD_FAILED(name, details)                { return new CampaignException(undefined, 500, 16384, `SDK-000013 "Failed to upload file ${name}`, details); }
   static REPORT_FETCH_FAILED(name, details)               { return new CampaignException(undefined, 500, 16384, `SDK-000014 Failed to fetch report ${name}`, details); }
   static FEATURE_NOT_SUPPORTED(name)                      { return new CampaignException(undefined, 500, 16384, `SDK-000015 ${name} feature is not supported by the ACC instance`); }
-<<<<<<< HEAD
   static UNKNOWN_SHEMA(schemaId, details)                 { return new CampaignException(undefined, 400, 16384, `SDK-000016 Unknown schema '${schemaId}'`, details); }
-=======
   static REQUEST_ABORTED( )                               { return new CampaignException(undefined, 500,   -53, `SDK-000016 Request was aborted by the client`); }
-
->>>>>>> 383dc929
 
   /**
    * Returns a short description of the exception
